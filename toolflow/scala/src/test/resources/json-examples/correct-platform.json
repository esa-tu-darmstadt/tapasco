{
  "Name": "zynq",
  "Description": "Zynq 7000 series (zedboard, ZC706)",
  "TclLibrary": "zynq.tcl",
  "Part": "xc7z045ffg900-2",
  "BoardPart": "xilinx.com:zc706:part0:1.1",
  "BoardPreset": "ZC706",
  "SlotCount": 64,
<<<<<<< HEAD
  "MaximumDesignFrequency": 200.0
=======
  "MaximumFrequency" : 420,
  "SupportedFrequencies": [
    250,
    200,
    150,
    100,
    42
  ],
  "ImplementationTimeout" : 42
>>>>>>> 8eaacb12
}<|MERGE_RESOLUTION|>--- conflicted
+++ resolved
@@ -6,9 +6,6 @@
   "BoardPart": "xilinx.com:zc706:part0:1.1",
   "BoardPreset": "ZC706",
   "SlotCount": 64,
-<<<<<<< HEAD
-  "MaximumDesignFrequency": 200.0
-=======
   "MaximumFrequency" : 420,
   "SupportedFrequencies": [
     250,
@@ -18,5 +15,4 @@
     42
   ],
   "ImplementationTimeout" : 42
->>>>>>> 8eaacb12
 }