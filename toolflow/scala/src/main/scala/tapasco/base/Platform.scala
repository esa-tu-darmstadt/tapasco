//
// Copyright (C) 2014 Jens Korinth, TU Darmstadt
//
// This file is part of Tapasco (TPC).
//
// Tapasco is free software: you can redistribute it and/or modify
// it under the terms of the GNU Lesser General Public License as published by
// the Free Software Foundation, either version 3 of the License, or
// (at your option) any later version.
//
// Tapasco is distributed in the hope that it will be useful,
// but WITHOUT ANY WARRANTY; without even the implied warranty of
// MERCHANTABILITY or FITNESS FOR A PARTICULAR PURPOSE.  See the
// GNU Lesser General Public License for more details.
//
// You should have received a copy of the GNU Lesser General Public License
// along with Tapasco.  If not, see <http://www.gnu.org/licenses/>.
//
/**
  * @file Platform.scala
  * @brief Model: TPC Platform.
  * @authors J. Korinth, TU Darmstadt (jk@esa.cs.tu-darmstadt.de)
  **/
package tapasco.base

import java.nio.file._

import tapasco.base.builder._
import tapasco.base.json._
import tapasco.json._

case class Platform(
                     descPath: Path,
                     name: String,
                     private val _tclLibrary: Path,
                     part: String,
                     boardPart: Option[String],
                     boardPreset: Option[String],
                     boardPartRepository: Option[String],
<<<<<<< HEAD
=======
                     targetUtilization: Int,
                     private val _supportedFrequencies: Option[Seq[Int]],
                     maxFrequency : Int,
>>>>>>> 8eaacb12
                     private val _slotCount: Option[Int],
                     description: Option[String],
                     private val _benchmark: Option[Path],
                     hostFrequency: Option[Double],
                     memFrequency: Option[Double],
<<<<<<< HEAD
                     maxDesignFrequency: Double
=======
                     implTimeout : Option[Int]
>>>>>>> 8eaacb12
                   ) extends Description(descPath) {
  val tclLibrary: Path = resolve(_tclLibrary)
  val benchmark: Option[Benchmark] = _benchmark flatMap (p => Benchmark.from(resolve(p)).toOption)
  val slotCount: Int = _slotCount getOrElse Platform.DEFAULT_SLOTCOUNT
  val supportedFrequencies : Seq[Int] = _supportedFrequencies.getOrElse(50 to maxFrequency by 5)
  require(mustExist(tclLibrary), "Tcl library %s does not exist".format(tclLibrary.toString))
}

object Platform extends Builds[Platform] {
  private final val DEFAULT_SLOTCOUNT: Int = tapasco.PLATFORM_NUM_SLOTS
}<|MERGE_RESOLUTION|>--- conflicted
+++ resolved
@@ -37,22 +37,14 @@
                      boardPart: Option[String],
                      boardPreset: Option[String],
                      boardPartRepository: Option[String],
-<<<<<<< HEAD
-=======
-                     targetUtilization: Int,
                      private val _supportedFrequencies: Option[Seq[Int]],
                      maxFrequency : Int,
->>>>>>> 8eaacb12
                      private val _slotCount: Option[Int],
                      description: Option[String],
                      private val _benchmark: Option[Path],
                      hostFrequency: Option[Double],
                      memFrequency: Option[Double],
-<<<<<<< HEAD
-                     maxDesignFrequency: Double
-=======
                      implTimeout : Option[Int]
->>>>>>> 8eaacb12
                    ) extends Description(descPath) {
   val tclLibrary: Path = resolve(_tclLibrary)
   val benchmark: Option[Benchmark] = _benchmark flatMap (p => Benchmark.from(resolve(p)).toOption)
