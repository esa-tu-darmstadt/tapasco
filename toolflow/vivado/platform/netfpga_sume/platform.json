{
	"Name" : "netfpga_sume",
	"Description" : "Virtex-7 FPGA Development Board",
	"TclLibrary" : "netfpga_sume.tcl",
	"Part" : "xc7vx690tffg1761-3",
	"HostFrequency": 250.0,
<<<<<<< HEAD
	"MemFrequency": 200.0,
	"MaximumDesignFrequency" : 1000.0
=======
	"MemFrequency": 233.1
>>>>>>> 70a56084
}<|MERGE_RESOLUTION|>--- conflicted
+++ resolved
@@ -4,10 +4,6 @@
 	"TclLibrary" : "netfpga_sume.tcl",
 	"Part" : "xc7vx690tffg1761-3",
 	"HostFrequency": 250.0,
-<<<<<<< HEAD
-	"MemFrequency": 200.0,
+	"MemFrequency": 233.1,
 	"MaximumDesignFrequency" : 1000.0
-=======
-	"MemFrequency": 233.1
->>>>>>> 70a56084
 }