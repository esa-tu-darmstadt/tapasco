--- conflicted
+++ resolved
@@ -41,12 +41,6 @@
     exit
   }
 
-<<<<<<< HEAD
-  proc create_inverter {name} {
-    variable ret [tapasco::ip::create_logic_vector $name]
-    set_property -dict [list CONFIG.C_SIZE {1} CONFIG.C_OPERATION {not} CONFIG.LOGO_FILE {data/sym_notgate.png}] [get_bd_cells $name]
-    return $ret
-=======
   proc generate_cores {mode ports} {
     if {$mode == "10G"} {
       10g::generate_cores $ports
@@ -55,10 +49,9 @@
     } elseif {$mode == "Aurora"} {
       Aurora::generate_cores $ports
     } else {
-    puts "Invalid SFP+ mode: mode $mode is not supported by this platform. Available modes are: 10G, 100G, Aurora"
-    exit
->>>>>>> c2b8c309
-  }
+      puts "Invalid SFP+ mode: mode $mode is not supported by this platform. Available modes are: 10G, 100G, Aurora"
+      exit
+    }
   }
 
 
