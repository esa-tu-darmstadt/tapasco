--- conflicted
+++ resolved
@@ -25,9 +25,6 @@
 dict set stdcomps   mig_core         vlnv   "xilinx.com:ip:mig_7series:4.2"
 dict set stdcomps   ultra_ps         vlnv   "xilinx.com:ip:zynq_ultra_ps_e:3.3"
 dict set stdcomps	xxv_ethernet	 vlnv   "xilinx.com:ip:xxv_ethernet:3.1"
-<<<<<<< HEAD
 dict set stdcomps	100g_ethernet	 vlnv   "xilinx.com:ip:cmac_usplus:3.0"
-=======
 dict set stdcomps   system_cache     vlnv   "xilinx.com:ip:system_cache:5.0"
-dict set stdcomps   axi_cache        vlnv   "xilinx.com:ip:system_cache:5.0"
->>>>>>> 7c4d8008
+dict set stdcomps   axi_cache        vlnv   "xilinx.com:ip:system_cache:5.0"