# Copyright (c) 2014-2020 Embedded Systems and Applications, TU Darmstadt.
#
# This file is part of TaPaSCo
# (see https://github.com/esa-tu-darmstadt/tapasco).
#
# This program is free software: you can redistribute it and/or modify
# it under the terms of the GNU Lesser General Public License as published by
# the Free Software Foundation, either version 3 of the License, or
# (at your option) any later version.
#
# This program is distributed in the hope that it will be useful,
# but WITHOUT ANY WARRANTY; without even the implied warranty of
# MERCHANTABILITY or FITNESS FOR A PARTICULAR PURPOSE.  See the
# GNU Lesser General Public License for more details.
#
# You should have received a copy of the GNU Lesser General Public License
# along with this program. If not, see <http://www.gnu.org/licenses/>.
#

# create a dictionary of compatible VLNVs
source $::env(TAPASCO_HOME_TCL)/common/common_ip.tcl
dict set stdcomps   system_ila       vlnv   "xilinx.com:ip:system_ila:1.1"
dict set stdcomps   axi_pcie3_0_usp  vlnv   "xilinx.com:ip:xdma:4.1"
dict set stdcomps   clk_wiz          vlnv   "xilinx.com:ip:clk_wiz:6.0"
dict set stdcomps   mig_core         vlnv   "xilinx.com:ip:mig_7series:4.2"
dict set stdcomps   ultra_ps         vlnv   "xilinx.com:ip:zynq_ultra_ps_e:3.3"
<<<<<<< HEAD
dict set stdcomps	xxv_ethernet	 vlnv   "xilinx.com:ip:xxv_ethernet:3.2"
dict set stdcomps	100g_ethernet	 vlnv   "xilinx.com:ip:cmac_usplus:3.1"
=======
dict set stdcomps   xxv_ethernet     vlnv   "xilinx.com:ip:xxv_ethernet:3.2"
>>>>>>> f61e67be
dict set stdcomps   system_cache     vlnv   "xilinx.com:ip:system_cache:5.0"
dict set stdcomps   axi_cache        vlnv   "xilinx.com:ip:system_cache:5.0"<|MERGE_RESOLUTION|>--- conflicted
+++ resolved
@@ -24,11 +24,7 @@
 dict set stdcomps   clk_wiz          vlnv   "xilinx.com:ip:clk_wiz:6.0"
 dict set stdcomps   mig_core         vlnv   "xilinx.com:ip:mig_7series:4.2"
 dict set stdcomps   ultra_ps         vlnv   "xilinx.com:ip:zynq_ultra_ps_e:3.3"
-<<<<<<< HEAD
-dict set stdcomps	xxv_ethernet	 vlnv   "xilinx.com:ip:xxv_ethernet:3.2"
-dict set stdcomps	100g_ethernet	 vlnv   "xilinx.com:ip:cmac_usplus:3.1"
-=======
 dict set stdcomps   xxv_ethernet     vlnv   "xilinx.com:ip:xxv_ethernet:3.2"
->>>>>>> f61e67be
+dict set stdcomps   100g_ethernet    vlnv   "xilinx.com:ip:cmac_usplus:3.1"
 dict set stdcomps   system_cache     vlnv   "xilinx.com:ip:system_cache:5.0"
 dict set stdcomps   axi_cache        vlnv   "xilinx.com:ip:system_cache:5.0"