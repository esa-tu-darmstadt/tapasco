#
# Copyright (C) 2014 Jens Korinth, TU Darmstadt
#
# This file is part of Tapasco (TPC).
#
# Tapasco is free software: you can redistribute it and/or modify
# it under the terms of the GNU Lesser General Public License as published by
# the Free Software Foundation, either version 3 of the License, or
# (at your option) any later version.
#
# Tapasco is distributed in the hope that it will be useful,
# but WITHOUT ANY WARRANTY; without even the implied warranty of
# MERCHANTABILITY or FITNESS FOR A PARTICULAR PURPOSE.  See the
# GNU Lesser General Public License for more details.
#
# You should have received a copy of the GNU Lesser General Public License
# along with Tapasco.  If not, see <http://www.gnu.org/licenses/>.
#
# @file		common.tcl
# @brief	Common Vivado Tcl helper procs to create block designs.
# @authors	J. Korinth, TU Darmstadt (jk@esa.cs.tu-darmstadt.de)
#
namespace eval tapasco {

  namespace export vivado_is_newer
  namespace export is_hls
  namespace export get_vivado_version_major
  namespace export get_vivado_version_minor
  namespace export get_vivado_version_extra
  # Returns true if the vivado version running is newer or equal to the desired one
  # @param Desired Vivado Version as String, e.g. "2018.3"
  # @return 1 if [version -short] <= cmp, else 0
  proc vivado_is_newer {cmp} {
    if {[catch {set vers [version]}]} {
        puts "Could not find version command. No version information available."
        return 1
    }
    set regex {([0-9][0-9][0-9][0-9]).([0-9][0-9]*)}
    set major_ver [regsub $regex [version -short] {\1}]
    set minor_ver [regsub $regex [version -short] {\2}]
    set major_cmp [regsub $regex $cmp {\1}]
    set minor_cmp [regsub $regex $cmp {\2}]
    if { ($major_ver > $major_cmp) || (($major_ver == $major_cmp) && ($minor_ver >= $minor_cmp)) } {
      return 1
    } else {
      return 0
    }
  }

  # Returns true if Vivado HLS is running
  # @return 1 if HLS, else 0
  proc is_hls {} {
    if {[catch {set hls_check [string first "HLS" [version]]}]} {
        puts "Could not find version command. Assuming HLS pre 2018.1."
        return 1
    }
    if {[string first "HLS" [version] ]} {
      return 1
    } else {
      return 0
    }
  }

  namespace export source_quiet
  proc source_quiet {fn} {
    # Vivado HLS lost -notrace for whatever reason in Vivado HLS 2018.3
    if {[is_hls] == 1 && [vivado_is_newer "2018.2"] == 1} {
      eval "source " $fn
    } else {
      eval "source " $fn "[expr {[string is space [info commands version]] ? {} : {-notrace}}]"
    }
  }

  proc get_vivado_version_full {} {
    set regex {([0-9][0-9][0-9][0-9]).([0-9][0-9]*)(.*)}
    set version [version -short]
    regexp $regex $version whole_match versmajor versminor versextra
    return [list $versmajor $versminor $versextra]
  }

  proc get_vivado_version_major {} {
    return [lindex [get_vivado_version_full] 0]
  }

  proc get_vivado_version_minor {} {
    return [lindex [get_vivado_version_full] 1]
  }

  proc get_vivado_version_extra {} {
    return [lindex [get_vivado_version_full] 2]
  }

  source_quiet $::env(TAPASCO_HOME_TCL)/common/subsystem.tcl
  source_quiet $::env(TAPASCO_HOME_TCL)/common/ip.tcl

  namespace export get_board_preset
  namespace export get_composition
  namespace export get_design_frequency
  namespace export get_design_period
  namespace export get_number_of_processors
  namespace export get_speed_grade
  namespace export get_wns_from_timing_report
  namespace export get_capabilities_flags
  namespace export set_capabilities_flags
  namespace export add_capabilities_flag

  namespace export create_interconnect_tree

  # Returns the Tapasco version.
  proc get_tapasco_version {} {
    return "2019.6"
  }

  # Returns the interface pin groups for all AXI MM interfaces on cell.
  # @param cell the object whose interfaces shall be returned
  # @parma mode filters interfaces by mode (default: Master)
  # @return list of interface pins
  proc get_aximm_interfaces {cell {mode "Master"}} {
    return [get_bd_intf_pins -of_objects $cell -filter "VLNV =~ xilinx.com:interface:aximm_rtl:* && MODE == $mode"]
  }

  # Returns the given property of a given AXI MM interface.
  # Will raise an error, if none or conflicting values are found.
  # @param name of property
  # @param intf interface pin to get property for
  # @return value of property
  proc get_aximm_property {property intf} {
    set dw [get_property $property $intf]
    if {$dw == {}} {
      set nets [get_bd_intf_nets -hierarchical -boundary_type lower -of_objects $intf]
      set srcs [get_bd_intf_pins -of_objects $nets -filter "$property != {}"]
      if {[llength $srcs] == 0} {
        error "ERROR: could not find a connected interface pin where $property is set"
      } else {
        set dws {}
        foreach s $srcs { lappend dws [get_property $property $s] }
        if {[llength $dws] > 1} {
          error "ERROR: found conflicting values for $property @ $intf: $dws"
        }
        return [lindex $dws 0]
      }
    } else {
      return $dw
    }
  }

  # Returns a key-value list of frequencies in the design.
  proc get_frequencies {} {
    return [list "host" [get_host_frequency] "design" [get_design_frequency] "memory" [get_mem_frequency]]
  }

  # Returns the host interface clock frequency (in MHz).
  proc get_host_frequency {} {
    global tapasco_host_freq
    if {[info exists tapasco_host_freq]} {
      return $tapasco_host_freq
    } else {
      puts "WARNING: tapasco_host_freq is not set, using design frequency of [tapasco::get_design_frequency] MHz"
      return [tapasco::get_design_frequency]
    }
  }

  # Returns the memory interface clock frequency (in MHz).
  proc get_mem_frequency {} {
    global tapasco_mem_freq
    if {[info exists tapasco_mem_freq]} {
      return $tapasco_mem_freq
    } else {
      puts "WARNING: tapasco_mem_freq is not set, using design frequency of [tapasco::get_design_frequency] MHz"
      return [tapasco::get_design_frequency]
    }
  }

  # Returns the desired design clock frequency (in MHz) selected by the user.
  # Default: 50 MHz
  proc get_design_frequency {} {
    global tapasco_freq
    if {[info exists tapasco_freq]} {
      return $tapasco_freq
    } else {
      error "ERROR: tapasco_freq is not set!"
    }
  }

  # Returns the desired design clock period (in ns) selected by the user.
  # Default: 4
  proc get_design_period {} {
    return [expr "1000 / [get_design_frequency]"]
  }

  # Returns the board preset selected by the user.
  # Default: ZC706
  proc get_board_preset {} {
    global tapasco_board_preset
    if {[info exists tapasco_board_preset]} {return $tapasco_board_preset} {return {}}
  }

  # Returns an array of lists consisting of VLNV and instance count of kernels in
  # the current composition.
  proc get_composition {} {
    global kernels
    return $kernels
  }

  # Returns a list of configured features.
  proc get_features {} {
    global features
    if {[info exists features]} { return [dict keys $features] } { return [dict create] }
  }

  # Returns a dictionary with the configuration of given feature (if it exists).
  proc get_feature {feature} {
    global features
    if {[info exists features] && [dict exists $features $feature]} { return [dict get $features $feature] } { return [dict create] }
  }

  # Returns a configuration option within a feature. Default value of boolean false can be overwritten.
  proc get_feature_option {feature option {default_value false}} {
    set config [get_feature $feature]
    if {[dict exists $config $option]} {
      return [dict get $config $option]
    }
    return $default_value
  }

  # Returns true, if given feature is configured and enabled.
  proc is_feature_enabled {feature} {
    global features
    if {[info exists features]} {
      if {[dict exists $features $feature]} {
        if {[dict get $features $feature "enabled"] == "true"} {
          return true
        }
      }
    }
    return false
  }

  proc create_debug_core {clk nets {depth 4096} {stages 0} {name "u_ila_0"}} {
    puts "Creating an ILA debug core ..."
    puts "  data depth      : $depth"
    puts "  pipeline stages : $stages"
    puts "  clock           : $clk"
    puts "  number of probes: [llength $nets]"
    set dc [::create_debug_core $name ila]
    set_property C_DATA_DEPTH $depth $dc
    set_property C_TRIGIN_EN false $dc
    set_property C_TRIGOUT_EN false $dc
    set_property C_INPUT_PIPE_STAGES $stages $dc
    set_property ALL_PROBE_SAME_MU true $dc
    set_property ALL_PROBE_SAME_MU_CNT 1 $dc
    set_property C_EN_STRG_QUAL 0 $dc
    set_property C_ADV_TRIGGER 0 $dc
    set_property ALL_PROBE_SAME_MU true $dc
    # connect clock
    set_property port_width 1 [get_debug_ports $dc/clk]
    connect_debug_port u_ila_0/clk [get_nets $clk]
    set i 0
    foreach n $nets {
      puts "  current nl: $n"
      if {$i > 0} { create_debug_port $dc probe }
      set_property port_width [llength $n] [get_debug_ports $dc/probe$i]
      connect_debug_port $dc/probe$i $n
      incr i
    }
    set xdc_file "[get_property DIRECTORY [current_project]]/debug.xdc"
    puts "  xdc_file = $xdc_file"
    close [ open $xdc_file w ]
    add_files -fileset [current_fileset -constrset] $xdc_file
    set_property target_constrs_file $xdc_file [current_fileset -constrset]
    save_constraints -force
    return $dc
  }

  # Creates a tree of AXI interconnects to accomodate n connections.
  # @param name Name of the group cell
  # @param n Number of connnections (outside)
  # @param masters if true, will create n master connections, otherwise slaves
  proc create_interconnect_tree {name n {masters true}} {
    puts "Creating AXI Interconnect tree $name for $n [expr $masters ? {"masters"} : {"slaves"}]"
    puts "  tree depth: [expr int(ceil(log($n) / log(16)))]"
    puts "  instance : [current_bd_instance .]"

    # create group
    set instance [current_bd_instance .]
    set group [create_bd_cell -type hier $name]
    current_bd_instance $group

    # create hierarchical ports: clocks, resets (interconnect + peripherals)
    set m_aclk [create_bd_pin -type "clk" -dir "I" "m_aclk"]
    set m_ic_arstn [create_bd_pin -type "rst" -dir "I" "m_interconnect_aresetn"]
    set m_p_arstn [create_bd_pin -type "rst" -dir "I" "m_peripheral_aresetn"]
    set s_aclk [create_bd_pin -type "clk" -dir "I" "s_aclk"]
    set s_ic_arstn [create_bd_pin -type "rst" -dir "I" "s_interconnect_aresetn"]
    set s_p_arstn [create_bd_pin -type "rst" -dir "I" "s_peripheral_aresetn"]

    set ic_n 0
    set ics [list]
    set ns [list]
    set totalOut $n

    puts "  totalOut = $totalOut"
    if {$masters} {
      # all interconnects except the outermost slaves are driven by the master clock
      set main_aclk $m_aclk
      set main_p_arstn $m_p_arstn
      set main_ic_arstn $m_ic_arstn
      # the slave clock is only used for the last stage
      set scnd_aclk $s_aclk
      set scnd_p_arstn $s_p_arstn
      set scnd_ic_arstn $s_ic_arstn
    } {
      # all interconnects except the outermost masters are driven by the slave clock
      set main_aclk $s_aclk
      set main_p_arstn $s_p_arstn
      set main_ic_arstn $s_ic_arstn
      # the master clock is only used for the last stage
      set scnd_aclk $m_aclk
      set scnd_p_arstn $m_p_arstn
      set scnd_ic_arstn $m_ic_arstn
    }

    # special case: bypass (not necessary; only for performance, Tcl is slow)
    if {$totalOut == 1} {
      puts "  building 1-on-1 bypass"
<<<<<<< HEAD
      #set bic [ip::create_axi_ic "bic" 1 1]
=======
      set bic [ip::create_axi_ic "ic_000" 1 1]
>>>>>>> 6f54d002
      set m [create_bd_intf_pin -mode Master -vlnv "xilinx.com:interface:aximm_rtl:1.0" "M000_AXI"]
      set s [create_bd_intf_pin -mode Slave -vlnv "xilinx.com:interface:aximm_rtl:1.0" "S000_AXI"]
      #onnect_bd_intf_net $s [get_bd_intf_pins -filter {VLNV == "xilinx.com:interface:aximm_rtl:1.0" && MODE == "Slave"} -of_objects $bic]
      #connect_bd_intf_net [get_bd_intf_pins -filter {VLNV == "xilinx.com:interface:aximm_rtl:1.0" && MODE == "Master"} -of_objects $bic] $m

      connect_bd_intf_net $m $s

      #connect_bd_net $m_aclk [get_bd_pins -filter {NAME =~ "M*_ACLK"} -of_objects $bic]
      #connect_bd_net $s_aclk [get_bd_pins -filter {NAME =~ "S*_ACLK"} -of_objects $bic]
      #connect_bd_net $m_p_arstn [get_bd_pins -filter {NAME =~ "M*_ARESETN"} -of_objects $bic]
      #connect_bd_net $s_p_arstn [get_bd_pins -filter {NAME =~ "S*_ARESETN"} -of_objects $bic]
      #connect_bd_net $main_aclk [get_bd_pins -filter {NAME == "ACLK"} -of_objects $bic]
      #connect_bd_net $main_ic_arstn [get_bd_pins -filter {NAME == "ARESETN"} -of_objects $bic]
      current_bd_instance $instance
      return $group
    }

    # pre-compute ports at each stage
    while {$n != 1} {
      lappend ns $n
      set n [expr "int(ceil($n / 16.0))"]
    }
    if {!$masters} { set ns [lreverse $ns] }
    puts "  ports at each stage: $ns"

    # keep track of the interconnects at each stage
    set stage [list]

    # loop over nest levels
    foreach n $ns {
      puts "  generating stage $n ($ns) ..."
      set nports $n
      set n [expr "int(ceil($n / 16.0))"]
      set curr_ics [list]
      #puts "n = $n"
      for {set i 0} {$i < $n} {incr i} {
        set rest_ports [expr "$nports - $i * 16"]
        set rest_ports [expr "min($rest_ports, 16)"]
        set nic [ip::create_axi_sc [format "ic_%03d" $ic_n] [expr "$masters ? $rest_ports : 1"] [expr "$masters ? 1 : $rest_ports"]]
        incr ic_n
        lappend curr_ics $nic
      }

      # on first level only: connect slaves to outside
      if {[llength $ics] == 0} {
        set pidx 0
        set ss [lsort [get_bd_intf_pins -filter {VLNV == "xilinx.com:interface:aximm_rtl:1.0" && MODE == "Slave"} -of_objects $curr_ics]]
        foreach s $ss {
          lappend ics [create_bd_intf_pin -mode Slave -vlnv "xilinx.com:interface:aximm_rtl:1.0" [format "S%03d_AXI" $pidx]]
          incr pidx
        }
        set ms $ics
      } {
        # in between: connect masters from previous level to slaves of current level
        set ms [lsort [get_bd_intf_pins -filter {VLNV == "xilinx.com:interface:aximm_rtl:1.0" && MODE == "Master"} -of_objects $ics]]
      }

      # masters/slaves from previous level
      set ss [lsort [get_bd_intf_pins -filter {VLNV == "xilinx.com:interface:aximm_rtl:1.0" && MODE == "Slave"} -of_objects $curr_ics]]
      set idx 0
      foreach m $ms {
        if {$masters} {
          connect_bd_intf_net $m [lindex $ss $idx]
        } {
          connect_bd_intf_net [lindex $ss $idx] $m
        }
        incr idx
      }

      # on last level only: connect master port to outside
      if {[expr "($masters && $n == 1) || (!$masters &&  $nports == $totalOut)"]} {
        # connect outputs
        set ms [lsort [get_bd_intf_pins -filter {VLNV == "xilinx.com:interface:aximm_rtl:1.0" && MODE == "Master"} -of_objects $curr_ics]]
        set pidx 0
        foreach m $ms {
          set port [create_bd_intf_pin -mode Master -vlnv "xilinx.com:interface:aximm_rtl:1.0" [format "M%03d_AXI" $pidx]]
          connect_bd_intf_net $m $port
          incr pidx
        }
      }
      set ics $curr_ics
      # record current stage
      lappend stage $curr_ics
    }

    # connect stage-0 slave clks to outer slave clock
    if {$masters} {
      # last stage is "right-most" stage
      set main_range [lrange $stage 1 end]
      set last_stage [lindex $stage 0]
    } {
      # last stage is "left-most" stage
      set main_range [lrange $stage 0 end-1]
      set last_stage [lrange $stage end end]
    }
    # bulk connect clocks and resets of all interconnects except on the last stage to main clock
    foreach icl $main_range {
      puts "  current stage list: $icl"
      # connect all clocks to master clock
      connect_bd_net $main_aclk [get_bd_pins -filter {TYPE == "clk" && DIR == "I"} -of_objects $icl]
      # connect all m/s resets to master peripheral reset
      connect_bd_net $main_p_arstn [get_bd_pins -filter {TYPE == "rst" && DIR == "I" && NAME != "ARESETN"} -of_objects $icl]
    }
    # last stage requires separate connections
    puts "  last stage: $last_stage"
    if {$masters} {
      # connect all non-slave clocks to main clock, and only slave clocks to secondary clock
      #connect_bd_net $main_aclk [get_bd_pins -filter {TYPE == "clk" && DIR == "I" && NAME !~ "S*_ACLK"} -of_objects $last_stage]
      #connect_bd_net $scnd_aclk [get_bd_pins -filter {TYPE == "clk" && DIR == "I" && NAME =~ "S*_ACLK"} -of_objects $last_stage]
      connect_bd_net $main_aclk [get_bd_pins $last_stage/aclk]
    } {
      # connect all non-master clocks to main clock, and only master clocks to secondary clock
      #connect_bd_net $main_aclk [get_bd_pins -filter {TYPE == "clk" && DIR == "I" && NAME !~ "M*_ACLK"} -of_objects $last_stage]
      #connect_bd_net $scnd_aclk [get_bd_pins -filter {TYPE == "clk" && DIR == "I" && NAME =~ "M*_ACLK"} -of_objects $last_stage]
      connect_bd_net $main_aclk [get_bd_pins $last_stage/aclk]
    }
    # now connect all resets
    #connect_bd_net $main_ic_arstn [get_bd_pins -filter {TYPE == "rst" && DIR == "I" && NAME == "ARESETN"} -of_objects [get_bd_cells "$group/*"]]
    #connect_bd_net $m_p_arstn [get_bd_pins -filter {TYPE == "rst" && DIR == "I" && NAME =~ "M*_ARESETN"} -of_objects $last_stage]
    #connect_bd_net $s_p_arstn [get_bd_pins -filter {TYPE == "rst" && DIR == "I" && NAME =~ "S*_ARESETN"} -of_objects $last_stage]

    current_bd_instance $instance
    return $group
  }

  set plugins [dict create]

  proc register_plugin {call when} {
    variable plugins
    puts "Registering new plugin call '$call' to be called at event '$when' ..."
    dict lappend plugins $when $call
  }

  proc get_plugins {when} {
    variable plugins
    if {[dict exists $plugins $when]} { return [dict get $plugins $when] } { return [list] }
  }

  proc call_plugins {when args} {
    variable plugins
    puts "Calling $when plugins ..."
    if {[dict exists $plugins $when]} {
      set calls [dict get $plugins $when]
      if {[llength $calls] > 0} {
        puts "  found [llength $calls] plugin calls at $when"
        foreach cb $calls {
          puts "  calling $cb $args ..."
          set args [eval $cb $args]
        }
      }
    }
    puts "Event $when finished."
    return $args
  }

  # Returns the number of processors in the system.
  proc get_number_of_processors {} {
    global tapasco_jobs
    if {![info exists tapasco_jobs] && ![catch {open "/proc/cpuinfo"} f]} {
      set tapasco_jobs [regexp -all -line {^processor\s} [read $f]]
      close $f
      if {$tapasco_jobs <= 0} { set tapasco_jobs 1 }
    }
    return $tapasco_jobs
  }

  # Parses a Vivado timing report and report the worst negative slack (WNS) value.
  # @param reportfile Filename of timing report
  proc get_wns_from_timing_report {reportfile} {
    set f [open $reportfile r]
    set tr [read $f]
    close $f
    if {[regexp {\s*WNS[^\n]*\n[^\n]*\n\s*(-?\d+\.\d+)} $tr line wns] > 0} {
      return $wns
    } {
      return 0
    }
  }

  # Returns the speed grade of the FPGA part in the current design.
  proc get_speed_grade {} {
    return [get_property SPEED [get_parts [get_property PART [current_project]]]]
  }

  set capabilities_0 0

  # Returns the value of the CAPABILITIES_0 bitfield as currently configured.
  proc get_capabilities_flags {} {
    variable capabilities_0
    return $capabilities_0
  }

  # Sets the value of the CAPABILITIES_0 bitfield.
  proc set_capabilities_flags {flags} {
    variable capabilities_0
    puts [format "Setting Capability bitfield to new value 0x%08x (%d)." $flags $flags]
    set capabilities_0 $flags
  }

  # Adds a specific bit to the CAPABILITIES_0 bitfield.
  proc add_capabilities_flag {bit} {
    variable capabilities_0
    if {[string is integer $bit]} {
      if {$bit < 0 || $bit > 31} { error "Invalid bit index: $bit" }
      set flag [expr "(1 << $bit)"]
    } else {
      set caps_file [open "$::env(TAPASCO_HOME_RUNTIME)/platform/include/platform_caps.h" "r"]
      set caps_cnts [split [read $caps_file] "\n"]
      close $caps_file

      set caps [dict create]
      foreach line $caps_cnts {
        if {[regexp {(PLATFORM_CAP[^\s]*)\s*=\s*([^,]+)\s*,} $line _ n v]} {
          dict set caps $n [expr $v]
        }
      }

      if {[dict exists $caps $bit]} {
        set flag [dict get $caps $bit]
        puts "  matched $bit to value $v, adding ..."
      } else {
        error "ERROR: unknown capability flag: $bit - known caps: [dict keys $caps]"
      }
    }
    set flags [get_capabilities_flags]
    set nflags [expr "$flags | $flag"]
    puts [format "Adding bit $flag to capability bitfield: 0x%08x (%d) -> 0x%08x (%d)." $flags $flags $nflags $nflags]
    set capabilities_0 $nflags
  }

  proc get_platform_num_slots {} {
    set f [open "$::env(TAPASCO_HOME_RUNTIME)/platform/include/platform_global.h" "r"]
    set fl [split [read $f] "\n"]
    foreach line $fl {
      if {[regexp {define\s*PLATFORM_NUM_SLOTS\s*(\d+)} $line _ ret]} {
        return $ret
      }
    }
  }
}<|MERGE_RESOLUTION|>--- conflicted
+++ resolved
@@ -323,11 +323,7 @@
     # special case: bypass (not necessary; only for performance, Tcl is slow)
     if {$totalOut == 1} {
       puts "  building 1-on-1 bypass"
-<<<<<<< HEAD
-      #set bic [ip::create_axi_ic "bic" 1 1]
-=======
-      set bic [ip::create_axi_ic "ic_000" 1 1]
->>>>>>> 6f54d002
+      #set bic [ip::create_axi_ic "ic_000" 1 1]
       set m [create_bd_intf_pin -mode Master -vlnv "xilinx.com:interface:aximm_rtl:1.0" "M000_AXI"]
       set s [create_bd_intf_pin -mode Slave -vlnv "xilinx.com:interface:aximm_rtl:1.0" "S000_AXI"]
       #onnect_bd_intf_net $s [get_bd_intf_pins -filter {VLNV == "xilinx.com:interface:aximm_rtl:1.0" && MODE == "Slave"} -of_objects $bic]
