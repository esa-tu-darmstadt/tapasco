--- conflicted
+++ resolved
@@ -26,12 +26,8 @@
       intr.pba.push_back(0);
     }
     uint64_t accumulated_delay = 199;
-<<<<<<< HEAD
-    platform_write_ctl(0x300000 + 96, sizeof(accumulated_delay), &accumulated_delay, PLATFORM_CTL_FLAGS_RAW);
-=======
     platform::platform_write_ctl(0x300000 + 80, sizeof(accumulated_delay), &accumulated_delay, platform::PLATFORM_CTL_FLAGS_RAW);
     platform::platform_write_ctl(0x300000 + 104, sizeof(accumulated_delay), &accumulated_delay, platform::PLATFORM_CTL_FLAGS_RAW);
->>>>>>> 56eef80d
   }
   virtual ~BlueDebugScreen() {}
 
@@ -55,20 +51,6 @@
 
   virtual void update() {
     // Update BlueDMA data
-<<<<<<< HEAD
-    platform_read_ctl(0x300000 + 0, sizeof(dma.host_addr), &dma.host_addr, PLATFORM_CTL_FLAGS_RAW);
-    platform_read_ctl(0x300000 + 8, sizeof(dma.fpga_addr), &dma.fpga_addr, PLATFORM_CTL_FLAGS_RAW);
-    platform_read_ctl(0x300000 + 16, sizeof(dma.transfer_length), &dma.transfer_length, PLATFORM_CTL_FLAGS_RAW);
-    platform_read_ctl(0x300000 + 24, sizeof(dma.id), &dma.id, PLATFORM_CTL_FLAGS_RAW);
-    platform_read_ctl(0x300000 + 32, sizeof(dma.cmd), &dma.cmd, PLATFORM_CTL_FLAGS_RAW);
-    platform_read_ctl(0x300000 + 40, sizeof(dma.status), &dma.status, PLATFORM_CTL_FLAGS_RAW);
-    platform_read_ctl(0x300000 + 48, sizeof(dma.read_requests), &dma.read_requests, PLATFORM_CTL_FLAGS_RAW);
-    platform_read_ctl(0x300000 + 56, sizeof(dma.write_requests), &dma.write_requests, PLATFORM_CTL_FLAGS_RAW);
-    platform_read_ctl(0x300000 + 64, sizeof(dma.last_request), &dma.last_request, PLATFORM_CTL_FLAGS_RAW);
-    platform_read_ctl(0x300000 + 72, sizeof(dma.cycles_between), &dma.cycles_between, PLATFORM_CTL_FLAGS_RAW);
-    platform_read_ctl(0x300000 + 96, sizeof(dma.cycles_between_set), &dma.cycles_between_set, PLATFORM_CTL_FLAGS_RAW);
-    ++dma.cycles_between_set; // Register contains num requests - 1
-=======
     platform::platform_read_ctl(0x300000 + 0, sizeof(dma.host_addr), &dma.host_addr, platform::PLATFORM_CTL_FLAGS_RAW);
     platform::platform_read_ctl(0x300000 + 8, sizeof(dma.fpga_addr), &dma.fpga_addr, platform::PLATFORM_CTL_FLAGS_RAW);
     platform::platform_read_ctl(0x300000 + 16, sizeof(dma.transfer_length), &dma.transfer_length, platform::PLATFORM_CTL_FLAGS_RAW);
@@ -85,31 +67,30 @@
     platform::platform_read_ctl(0x300000 + 104, sizeof(dma.cycles_between_set_write), &dma.cycles_between_set_write, platform::PLATFORM_CTL_FLAGS_RAW);
     ++dma.cycles_between_set_read; // Register contains num requests - 1
     ++dma.cycles_between_set_write; // Register contains num requests - 1
->>>>>>> 56eef80d
 
     // Update Interrupt data
     uint32_t base_addr = 0x500000;
     for(int i = 0; i < total_interrupts; ++i) {
-      platform_read_ctl(base_addr, sizeof(intr.interrupts[i].addr), &intr.interrupts[i].addr, PLATFORM_CTL_FLAGS_RAW);
+      platform::platform_read_ctl(base_addr, sizeof(intr.interrupts[i].addr), &intr.interrupts[i].addr, platform::PLATFORM_CTL_FLAGS_RAW);
       base_addr += 8;
-      platform_read_ctl(base_addr, sizeof(intr.interrupts[i].data), &intr.interrupts[i].data, PLATFORM_CTL_FLAGS_RAW);
+      platform::platform_read_ctl(base_addr, sizeof(intr.interrupts[i].data), &intr.interrupts[i].data, platform::PLATFORM_CTL_FLAGS_RAW);
       base_addr += 4;
-      platform_read_ctl(base_addr, sizeof(intr.interrupts[i].vector_control), &intr.interrupts[i].vector_control, PLATFORM_CTL_FLAGS_RAW);
+      platform::platform_read_ctl(base_addr, sizeof(intr.interrupts[i].vector_control), &intr.interrupts[i].vector_control, platform::PLATFORM_CTL_FLAGS_RAW);
       base_addr += 4;
     }
     base_addr = 0x508000;
     for(int i = 0; i < 1 + (total_interrupts / 64) + ((total_interrupts % 64) != 0); ++i) {
-      platform_read_ctl(base_addr, sizeof(intr.pba[i]), &intr.pba[i], PLATFORM_CTL_FLAGS_RAW);
+      platform::platform_read_ctl(base_addr, sizeof(intr.pba[i]), &intr.pba[i], platform::PLATFORM_CTL_FLAGS_RAW);
       base_addr += 8;
     }
     base_addr = 0x508100;
-    platform_read_ctl(base_addr, sizeof(intr.core_id), &intr.core_id, PLATFORM_CTL_FLAGS_RAW);
+    platform::platform_read_ctl(base_addr, sizeof(intr.core_id), &intr.core_id, platform::PLATFORM_CTL_FLAGS_RAW);
     base_addr += 4;
-    platform_read_ctl(base_addr, sizeof(intr.enableAndMask), &intr.enableAndMask, PLATFORM_CTL_FLAGS_RAW);
+    platform::platform_read_ctl(base_addr, sizeof(intr.enableAndMask), &intr.enableAndMask, platform::PLATFORM_CTL_FLAGS_RAW);
     base_addr += 4;
-    platform_read_ctl(base_addr, sizeof(intr.completedInterrupts), &intr.completedInterrupts, PLATFORM_CTL_FLAGS_RAW);
+    platform::platform_read_ctl(base_addr, sizeof(intr.completedInterrupts), &intr.completedInterrupts, platform::PLATFORM_CTL_FLAGS_RAW);
     base_addr += 4;
-    platform_read_ctl(base_addr, sizeof(intr.sentInterrupts), &intr.sentInterrupts, PLATFORM_CTL_FLAGS_RAW);
+    platform::platform_read_ctl(base_addr, sizeof(intr.sentInterrupts), &intr.sentInterrupts, platform::PLATFORM_CTL_FLAGS_RAW);
   }
 
 private:
