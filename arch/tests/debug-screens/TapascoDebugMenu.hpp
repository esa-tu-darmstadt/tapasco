--- conflicted
+++ resolved
@@ -71,12 +71,6 @@
   }
 
   bool has_blue_dma() {
-<<<<<<< HEAD
-    tapasco_devctx_t *d  = tapasco.device();
-    platform_devctx_t *p = tapasco.platform_device();
-    assert(d->info.magic_id == TAPASCO_MAGIC_ID);
-
-=======
 #if defined(__i386__) || defined (__x86_64__) || defined(__amd64__)
     // x86 platforms might have PCIe devices, so blue monitors are useful regardless of whether BlueDMA is present
     return true;
@@ -84,7 +78,6 @@
     platform_info_t info;
     tapasco.info(&info);
     uint32_t v;
->>>>>>> a292b0a9
     for (int c = PLATFORM_COMPONENT_DMA0; c <= PLATFORM_COMPONENT_DMA3; ++c) {
       if (d->info.base.platform[c]) {
       	uint32_t v = 0;
