[package]
name = "tapasco"
version = "1.0.0"
authors = ["Jaco Hofmann <hofmann@esa.tu-darmstadt.de>"]
edition = "2018"

[lib]
crate-type = ["staticlib", "rlib"]

[profile.release]
opt-level = 3
codegen-units = 1
lto = "fat"

[dependencies]
log = "0.4.8"
chrono = "0.4.11"
nix = "0.17.0"
memmap = "0.7.0"
getset = "0.1.0"
snafu = "0.6.6"
prost = "0.6.1"
env_logger = "0.7.1"
lockfree = "0.5.1"
crossbeam = "0.7.3"
volatile = "0.2.6"
bytes = "0.5.4"
libc = "0.2.70"
config = "0.10.1"
serde = "1.0.115"
<<<<<<< HEAD
packed_struct = {version = "0.5", features = ["byte_types_64"] }
=======
vfio-bindings = "0.2.0"
>>>>>>> b3a9cb2f

[build-dependencies]
prost-build = "0.6.1"
cbindgen = "0.14.2"<|MERGE_RESOLUTION|>--- conflicted
+++ resolved
@@ -28,11 +28,8 @@
 libc = "0.2.70"
 config = "0.10.1"
 serde = "1.0.115"
-<<<<<<< HEAD
 packed_struct = {version = "0.5", features = ["byte_types_64"] }
-=======
 vfio-bindings = "0.2.0"
->>>>>>> b3a9cb2f
 
 [build-dependencies]
 prost-build = "0.6.1"
