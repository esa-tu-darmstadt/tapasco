/*
 * Copyright (c) 2014-2023 Embedded Systems and Applications, TU Darmstadt.
 *
 * This file is part of TaPaSCo
 * (see https://github.com/esa-tu-darmstadt/tapasco).
 *
 * This program is free software: you can redistribute it and/or modify
 * it under the terms of the GNU Lesser General Public License as published by
 * the Free Software Foundation, either version 3 of the License, or
 * (at your option) any later version.
 *
 * This program is distributed in the hope that it will be useful,
 * but WITHOUT ANY WARRANTY; without even the implied warranty of
 * MERCHANTABILITY or FITNESS FOR A PARTICULAR PURPOSE.  See the
 * GNU Lesser General Public License for more details.
 *
 * You should have received a copy of the GNU Lesser General Public License
 * along with this program. If not, see <http://www.gnu.org/licenses/>.
 */

use std::borrow::Borrow;
use crate::allocator::{Allocator, DriverAllocator, DummyAllocator, GenericAllocator, VfioAllocator};
use crate::debug::{DebugGenerator, NonDebugGenerator};
use crate::dma::{DMAControl, DirectDMA, DriverDMA, VfioDMA, SVMDMA, SimDMA};
use crate::dma_user_space::UserSpaceDMA;
use crate::job::Job;
use crate::pe::PEId;
use crate::pe::PE;
use crate::scheduler::{Scheduler,SinglePEHandler};
use crate::tlkm::{tlkm_access, tlkm_ioctl_svm_launch, tlkm_svm_init_cmd};
use crate::tlkm::tlkm_ioctl_create;
use crate::tlkm::tlkm_ioctl_destroy;
use crate::tlkm::tlkm_ioctl_device_cmd;
use crate::tlkm::DeviceId;
use crate::vfio::*;
use config::Config;
use memmap::MmapOptions;
use snafu::ResultExt;
use std::collections::HashMap;
use std::collections::VecDeque;
use std::fs::File;
use std::fs::OpenOptions;
use std::os::unix::io::AsRawFd;
use std::sync::Arc;
use std::sync::Mutex;
use crate::mmap_mut::MemoryType;
use crate::sim_client::SimClient;
use crate::protos::status;
use prost::Message;


#[derive(Debug, Snafu)]
pub enum Error {
    #[snafu(display("Device {} unavailable: {}", id, source))]
    DeviceUnavailable {
        source: std::io::Error,
        id: DeviceId,
    },

    #[snafu(display("Memory area {} not found in bitstream.", area))]
    AreaMissing { area: String },

    #[snafu(display("Decoding the status core failed: {}", source))]
    StatusCoreDecoding { source: prost::DecodeError },

    #[snafu(display(
    "Could not acquire desired mode {:?} for device {}: {}",
    access,
    id,
    source
    ))]
    IOCTLCreate {
        source: nix::Error,
        id: DeviceId,
        access: tlkm_access,
    },

    #[snafu(display("PE acquisition requires Exclusive Access mode."))]
    ExclusiveRequired {},

    #[snafu(display("Could not find any DMA engines."))]
    DMAEngineMissing {},

    #[snafu(display("Could not destroy device {}: {}", id, source))]
    IOCTLDestroy { source: nix::Error, id: DeviceId },

    #[snafu(display("Scheduler Error: {}", source))]
    SchedulerError { source: crate::scheduler::Error },

    #[snafu(display("DMA Error: {}", source))]
    DMAError { source: crate::dma::Error },

    #[snafu(display("Allocator Error: {}", source))]
    AllocatorError { source: crate::allocator::Error },

    #[snafu(display("Mutex has been poisoned"))]
    MutexError {},

    #[snafu(display("Unknown device type {}.", name))]
    DeviceType { name: String },

    #[snafu(display("Could not parse configuration {}", source))]
    ConfigError { source: config::ConfigError },

    #[snafu(display("Could not initialize VFIO subsystem: {}", source))]
    VfioInitError { source: crate::vfio::Error },

    #[snafu(display("Could not launch SVM support in the TLKM"))]
    SVMInitError { source: nix::Error },

    #[snafu(display("Could not find component {}.", name))]
    ComponentNotFound { name: String },

    #[snafu(display(
        "Component {} has no associated interrupt. Cannot be used as PE.",
        name
    ))]
    MissingInterrupt { name: String },

    #[snafu(display("PE Error: {}", source))]
    PEError { source: crate::pe::Error },

    #[snafu(display("Debug Error: {}", source))]
    DebugError { source: crate::debug::Error },

    #[snafu(display("{}", source))]
    SimClientError { source: crate::sim_client::Error },

    #[snafu(display("Violation of memory access type"))]
    MemoryAccessType {},
}

type Result<T, E = Error> = std::result::Result<T, E>;

impl<T> From<std::sync::PoisonError<T>> for Error {
    fn from(_error: std::sync::PoisonError<T>) -> Self {
        Self::MutexError {}
    }
}

/// Generic type for an address on the device.
pub type DeviceAddress = u64;
/// Generic type to specify the size of a memory segment on the device.
pub type DeviceSize = u64;

/// Structure to describe memory on the device.
///
/// Access to the memory is provided through the allocator to manage memory allocations
/// and the DMA which can be used to transfer data to and from the memory.
#[derive(Debug, Getters)]
pub struct OffchipMemory {
    #[get = "pub"]
    allocator: Mutex<Box<dyn Allocator + Sync + Send>>,
    #[get = "pub"]
    dma: Box<dyn DMAControl + Sync + Send>,
}

// Types to describe PE parameters.

/// Describes a transfer to local memory. The specific memory to use is determined after
/// the PE has been selected.
#[derive(Debug)]
pub struct DataTransferLocal {
    /// Slice that points to the memory used for this transfer.
    pub data: Box<[u8]>,
    /// Should the buffer be transferred back after job execution?
    pub from_device: bool,
    /// Should the buffer be transferred to the device before job execution?
    pub to_device: bool,
    /// Should the buffer on the device be released after job execution?
    pub free: bool,
    /// Does the allocation on the device have to be on a certain offset?
    pub fixed: Option<DeviceAddress>,
}

/// Data transfer parameter which requires allocation on the device.
#[derive(Debug)]
pub struct DataTransferAlloc {
    /// Slice that points to the memory used for this transfer.
    pub data: Box<[u8]>,
    /// Should the buffer be transferred back after job execution?
    pub from_device: bool,
    /// Should the buffer be transferred to the device before job execution?
    pub to_device: bool,
    /// Should the buffer on the device be released after job execution?
    pub free: bool,
    /// Which memory to target?
    pub memory: Arc<OffchipMemory>,
    /// Does the allocation on the device have to be on a certain offset?
    pub fixed: Option<DeviceAddress>,
}

/// Data transfer parameter with preallocated memory on the device.
#[derive(Debug)]
pub struct DataTransferPrealloc {
    /// Slice that points to the memory used for this transfer.
    pub data: Box<[u8]>,
    /// Allocation on the device to use.
    pub device_address: DeviceAddress,
    /// Should the buffer be transferred back after job execution?
    pub from_device: bool,
    /// Should the buffer be transferred to the device before job execution?
    pub to_device: bool,
    /// Should the buffer on the device be released after job execution?
    pub free: bool,
    /// Which memory to target?
    pub memory: Arc<OffchipMemory>,
}

/// All parameters supported by a TaPaSCo PE.
#[derive(Debug)]
pub enum PEParameter {
    /// Single 32 bit parameter.
    Single32(u32),
    /// Single 64 bit parameter.
    Single64(u64),
    /// Single address transferred as a 64 bit parameter.
    DeviceAddress(DeviceAddress),
    /// Transfer using local memory.
    DataTransferLocal(DataTransferLocal),
    /// Transfer using any memory.
    DataTransferAlloc(DataTransferAlloc),
    /// Transfer using any memory with preallocated space.
    DataTransferPrealloc(DataTransferPrealloc),
    /// Virtual address parameter used for SVM.
    VirtualAddress(*const u8),
}

// End of PE parameters.

/// Description of a TaPaSCo device. Contains all relevant information and the operations
/// to interact with the device.
///
/// Generated by [`TLKM.device_alloc`].
///
/// [`TLKM.device_alloc`]: ../tlkm/struct.TLKM.html#method.device_alloc
#[derive(Debug, Getters)]
pub struct Device {
    #[get = "pub"]
    status: status::Status,
    #[get = "pub"]
    id: DeviceId,
    #[get = "pub"]
    vendor: u32,
    #[get = "pub"]
    product: u32,
    #[get = "pub"]
    name: String,
    access: tlkm_access,
    scheduler: Arc<Scheduler>,
    platform: Arc<MemoryType>,
    offchip_memory: Vec<Arc<OffchipMemory>>,
    tlkm_file: Arc<File>,
    tlkm_device_file: Arc<File>,
}

impl Device {
    /// Set up all the components of a TaPaSCo device such as the PE scheduler,
    /// the memory allocators, the DMA engines etc.
    ///
    /// This function is typically not called directly but the Device is
    /// automatically generated by [`TLKM.device_alloc`].
    ///
    /// [`TLKM.device_alloc`]: ../tlkm/struct.TLKM.html#method.device_alloc
    pub fn new(
        tlkm_file: Arc<File>,
        id: DeviceId,
        vendor: u32,
        product: u32,
        name: String,
        settings: Arc<Config>,
        debug_impls: &HashMap<String, Box<dyn DebugGenerator + Sync + Send>>,
    ) -> Result<Self> {
        trace!("Open driver device file.");

        let tlkm_dma_file = Arc::new(
            OpenOptions::new()
                .read(true)
                .write(true)
                .open(format!(
                    "{}{:02}",
                    settings
                        .get_string("tlkm.device_driver_file")
                        .context(ConfigSnafu)?,
                    id
                ))
                .context(DeviceUnavailableSnafu { id })?,
        );


        trace!("Mapping status core.");
        let s = {
            if name == "sim" {
                let client = SimClient::new().context(SimClientSnafu)?;
                client.get_status().context(SimClientSnafu)?
            } else {
                let mmap = unsafe {
                    MmapOptions::new()
                        .len(8192)
                        .offset(0)
                        .map(&tlkm_dma_file)
                        .context(DeviceUnavailableSnafu { id })?
                };
                trace!("Mapped status core: {}", mmap[0]);

                // copy the status core byte by byte from the device to avoid
                // alignment errors that occur on certain devices e.g. ZynqMP.
                // In a perfect world this loop can be replaced by e.g.
                // mmap_cpy.clone_from_slice(&mmap[..]);
                let mut mmap_cpy = [0; 8192];
                for i in 0..8192 {
                    mmap_cpy[i] = mmap[i];
                }

                status::Status::decode_length_delimited(&mmap_cpy[..]).context(StatusCoreDecodingSnafu)?
            }
        };

        trace!("Status core decoded: {:?}", s);

        trace!("Mapping the platform and architecture memory regions.");

        let platform_size = match &s.platform_base {
            Some(base) => Ok(base.size),
            None => Err(Error::AreaMissing {
                area: "Platform".to_string(),
            }),
        }?;

        let platform_mmap = Arc::new(unsafe {
            MmapOptions::new()
                .len(platform_size as usize)
                .offset(8192)
                .map_mut(&tlkm_dma_file)
                .context(DeviceUnavailableSnafu { id })?
        });

        let mut platform = MemoryType::Mmap(platform_mmap.clone());

        let arch_size = match &s.arch_base {
            Some(base) => Ok(base.size),
            None => Err(Error::AreaMissing {
                area: "Platform".to_string(),
            }),
        }?;

        let arch_mmap = Arc::new(unsafe {
            MmapOptions::new()
                .len(arch_size as usize)
                .offset(4096)
                .map_mut(&tlkm_dma_file)
                .context(DeviceUnavailableSnafu { id })?
        });

        let mut arch = Arc::new(MemoryType::Mmap(arch_mmap.clone()));

        // Initialize the global memories.
        // Currently falls back to PCIe and Zynq allocation using the default 4GB at 0x0.
        // This will be replaced with proper dynamic initialization after the status core
        // has been updated to contain the required information.
        info!("Using static memory allocation due to lack of dynamic data in the status core.");
        let mut allocator = Vec::new();
        let zynqmp_vfio_mode = true;
        let mut is_pcie = false;
        let mut svm_in_use = false;
        if name == "pcie" {

            // check whether SVM is in use
            for comp in &s.platform {
                if comp.name == "PLATFORM_COMPONENT_MMU" {
                    svm_in_use = true;
                }
            }

            if !svm_in_use {
                info!("Allocating the default of 4GB at 0x0 for a PCIe platform");
                let mut dma_offset = 0;
                let mut dma_interrupt_read = 0;
                let mut dma_interrupt_write = 1;
                for comp in &s.platform {
                    if comp.name == "PLATFORM_COMPONENT_DMA0" {
                        dma_offset = comp.offset;
                        for v in &comp.interrupts {
                            if v.name == "READ" {
                                dma_interrupt_read = v.mapping as usize;
                            } else if v.name == "WRITE" {
                                dma_interrupt_write = v.mapping as usize;
                            } else {
                                trace!("Unknown DMA interrupt: {}.", v.name);
                            }
                        }
                    }
                }
                if dma_offset == 0 {
                    trace!("Could not find DMA engine.");
                    return Err(Error::DMAEngineMissing {});
                }

                is_pcie = true;

                allocator.push(Arc::new(OffchipMemory {
                    allocator: Mutex::new(Box::new(
                        GenericAllocator::new(0, 4 * 1024 * 1024 * 1024, 64).context(AllocatorSnafu)?,
                    )),
                    dma: Box::new(
                        UserSpaceDMA::new(
                            &tlkm_dma_file,
                            dma_offset as usize,
                            dma_interrupt_read,
                            dma_interrupt_write,
                            &platform_mmap,
                            settings
                                .get::<usize>("dma.read_buffer_size")
                                .context(ConfigSnafu)?,
                            settings
                                .get::<usize>("dma.read_buffers")
                                .context(ConfigSnafu)?,
                            settings
                                .get::<usize>("dma.write_buffer_size")
                                .context(ConfigSnafu)?,
                            settings
                                .get::<usize>("dma.write_buffers")
                                .context(ConfigSnafu)?,
                        )
                            .context(DMASnafu)?,
                    ),
                }));
            } else {
                println!("Using SVM...");
                let mut init_cmd = tlkm_svm_init_cmd {
                    result: 0,
                };
                unsafe {
                    tlkm_ioctl_svm_launch(
                        tlkm_dma_file.as_raw_fd(),
                        &mut init_cmd,
                    ).context(SVMInitSnafu)?;
                }
                allocator.push(Arc::new(OffchipMemory {
                    allocator: Mutex::new(Box::new(DummyAllocator::new())),
                    dma: Box::new(SVMDMA::new(&tlkm_dma_file)),
                }));
            }
        } else if name == "zynq" || (name == "zynqmp" && !zynqmp_vfio_mode) {
            info!("Using driver allocation for Zynq/ZynqMP based platform.");
            allocator.push(Arc::new(OffchipMemory {
                allocator: Mutex::new(Box::new(
                    DriverAllocator::new(&tlkm_dma_file).context(AllocatorSnafu)?,
                )),
                dma: Box::new(DriverDMA::new(&tlkm_dma_file)),
            }));
        } else if name == "zynqmp" {
            info!("Using VFIO mode for ZynqMP based platform.");
            let vfio_dev = Arc::new(init_vfio(settings)
                .context(VfioInitSnafu)?
            );
            allocator.push(Arc::new(OffchipMemory {
                allocator: Mutex::new(Box::new(
                    VfioAllocator::new(&vfio_dev).context(AllocatorSnafu)?,
                )),
                dma: Box::new(VfioDMA::new(&vfio_dev)),
            }));
        } else if name == "sim" {
            info!("SIM DEVICE FOUND!");
            allocator.push(Arc::new(OffchipMemory{
                allocator: Mutex::new(Box::new(
                    GenericAllocator::new(0, 2_u64.pow(30), 8).context(AllocatorSnafu)?,
                )),
                dma: Box::new(SimDMA::new(0, 2_u64.pow(30), false).context(DMASnafu)?),
            }));
            let client = Arc::new(SimClient::new().context(SimClientSnafu)?);
            platform = MemoryType::Sim(client.clone());
            arch = Arc::new(MemoryType::Sim(client.clone()));
        } else {
            return Err(Error::DeviceType { name });
        }

        let mut pe_local_memories = VecDeque::new();
        if !svm_in_use {
            trace!("Initialize PE local memories.");
            for pe in &s.pe {
                match &pe.local_memory {
                    Some(l) => {
                        pe_local_memories.push_back(Arc::new(OffchipMemory {
                            allocator: Mutex::new(Box::new(
                                GenericAllocator::new(0, l.size, 1).context(AllocatorSnafu)?,
                            )),
<<<<<<< HEAD
                            dma: if name == "sim" {
                                Box::new(SimDMA::new(l.base, l.size, true).context(DMASnafu)?)
                            } else {
                                Box::new(DirectDMA::new(l.base, l.size, arch_mmap.clone()))
                            },
=======
                            dma: Box::new(DirectDMA::new(l.base, l.size, arch.clone(), name.clone())),
>>>>>>> 84d50989
                        }));
                    },
                    None => (),
                }
            }
        } else {
            warn!("PE local memories not compatible with SVM currently");
        }

        trace!("Initialize PE scheduler.");
        let scheduler = Arc::new(
            Scheduler::new(
                &s.pe,
                &arch,
                pe_local_memories,
                &tlkm_dma_file,
                debug_impls,
                is_pcie,
                svm_in_use,
            )
                .context(SchedulerSnafu)?,
        );

        trace!("Device creation completed.");
        let mut device = Self {
            id,
            vendor,
            product,
            access: tlkm_access::TlkmAccessTypes,
            name,
            status: s,
            scheduler,
            platform: Arc::new(platform),
            offchip_memory: allocator,
            tlkm_file,
            tlkm_device_file: tlkm_dma_file,
        };

        device.change_access(tlkm_access::TlkmAccessMonitor)?;

        Ok(device)
    }

    /// Request a PE from the device.
    ///
    /// # Arguments
    ///   * id: The ID of the desired PE.
    ///
    /// Returns a [`Job`] with the given PE that can be used to start execution on the scheduled PE.
    ///
    /// [`Job`]: ../job/struct.Job.html
    pub fn acquire_pe(&self, id: PEId) -> Result<Job> {
        self.check_exclusive_access()?;
        trace!("Trying to acquire PE of type {}.", id);
        let pe = self.scheduler.acquire_pe(id).context(SchedulerSnafu)?;
        trace!("Successfully acquired PE of type {}.", id);
        Ok(Job::new(pe, &self.scheduler))
    }


    /// Acquires a PE from the device for use with the [`SinglePEHandler`].
    /// This will remove the PE from the normal scheduling process (until it is explicitly released).
    /// The [`SinglePEHandler`] allows to repeatedly launch jobs on this PE. It also allows to manually access the PE-local memory.
    ///
    /// # Arguments
    ///   * id: The ID of the desired PE.
    ///
    /// Returns a [`SinglePEHandler`] with the given PE.
    pub fn acquire_single_pe_scheduler(&self, id: PEId) -> Result<SinglePEHandler> {
        self.check_exclusive_access()?;
        trace!("Trying to acquire PE of type {} for SinglePEScheduler.", id);
        let pe = self.scheduler.acquire_pe(id).context(SchedulerSnafu)?;
        trace!("Successfully acquired PE of type {}.", id);
        Ok(SinglePEHandler::new(pe, &self.scheduler))
    }

    /// Request a PE from the device but don't create a Job for it. Usually [`acquire_pe`] is used
    /// if you don't want to do things manually.
    ///
    /// # Arguments
    ///   * id: The ID of the desired PE.
    ///
    pub fn acquire_pe_without_job(&self, id: PEId) -> Result<PE> {
        trace!(
            "Trying to acquire PE of type {} without exclusive access.",
            id
        );
        let pe = self.scheduler.acquire_pe(id).context(SchedulerSnafu)?;
        trace!(
            "Successfully acquired PE of type {} without exclusive access.",
            id
        );
        Ok(pe)
    }

    fn check_exclusive_access(&self) -> Result<()> {
        if self.access == tlkm_access::TlkmAccessExclusive {
            Ok(())
        } else {
            Err(Error::ExclusiveRequired {})
        }
    }

    /// Changes the device access permissions in the driver.
    ///
    /// Without exclusive access PEs can not be scheduled etc.
    pub fn change_access(&mut self, access: tlkm_access) -> Result<()> {
        if self.access == access {
            trace!(
                "Device {} is already in access mode {:?}.",
                self.id,
                self.access
            );
            return Ok(());
        }

        self.destroy()?;

        let mut request = tlkm_ioctl_device_cmd {
            dev_id: self.id,
            access,
        };

        trace!("Device {}: Trying to change mode to {:?}", self.id, access,);

        unsafe {
            tlkm_ioctl_create(self.tlkm_file.as_raw_fd(), &mut request).context(IOCTLCreateSnafu {
                access,
                id: self.id,
            })?;
        };

        self.access = access;

        if access == tlkm_access::TlkmAccessExclusive {
            trace!("Access changed to exclusive, resetting all interrupts.");
            self.scheduler.reset_interrupts().context(SchedulerSnafu)?;
        }

        trace!("Successfully acquired access.");
        Ok(())
    }

    /// Remove access mode in the driver. Is used before setting a new mode.
    fn destroy(&mut self) -> Result<()> {
        if self.access != tlkm_access::TlkmAccessTypes {
            trace!("Device {}: Removing access mode {:?}", self.id, self.access,);
            let mut request = tlkm_ioctl_device_cmd {
                dev_id: self.id,
                access: self.access,
            };
            unsafe {
                tlkm_ioctl_destroy(self.tlkm_file.as_raw_fd(), &mut request)
                    .context(IOCTLDestroySnafu { id: self.id })?;
            }
            self.access = tlkm_access::TlkmAccessTypes;
        }

        Ok(())
    }

    /// Return frequency in MHz used by the design as indicated by the status core.
    pub fn design_frequency_mhz(&self) -> Result<f32> {
        let freq = self
            .status
            .clocks
            .iter()
            .find(|&x| x.name == "Design")
            .unwrap_or(&status::Clock {
                name: "".to_string(),
                frequency_mhz: 0,
            })
            .frequency_mhz;
        Ok(freq as f32)
    }

    /// Return frequency in MHz used by the memory as indicated by the status core.
    pub fn memory_frequency_mhz(&self) -> Result<f32> {
        let freq = self
            .status
            .clocks
            .iter()
            .find(|&x| x.name == "Memory")
            .unwrap_or(&status::Clock {
                name: "".to_string(),
                frequency_mhz: 0,
            })
            .frequency_mhz;
        Ok(freq as f32)
    }

    /// Return frequency in MHz used by the host as indicated by the status core.
    pub fn host_frequency_mhz(&self) -> Result<f32> {
        let freq = self
            .status
            .clocks
            .iter()
            .find(|&x| x.name == "Host")
            .unwrap_or(&status::Clock {
                name: "".to_string(),
                frequency_mhz: 0,
            })
            .frequency_mhz;
        Ok(freq as f32)
    }

    /// Return the main memory as indicated by the status core.
    /// Might be used to preallocate memory and transfer data independent of
    /// a job.
    pub fn default_memory(&self) -> Result<Arc<OffchipMemory>> {
        Ok(self.offchip_memory[0].clone())
    }

    /// Return the number of PEs of a given ID in the bitstream.
    pub fn num_pes(&self, pe: PEId) -> usize {
        self.scheduler.num_pes(pe)
    }

    /// Return the PEId of the PE with the given name
    pub fn get_pe_id(&self, name: &str) -> Result<PEId> {
        self.scheduler.get_pe_id(name).context(SchedulerSnafu)
    }

    /// Get a list of platform components names available on this device
    pub fn get_available_platform_components(&self) -> Vec<String> {
        let mut platform_components = Vec::new();

        for p in &self.status.platform {
            trace!("Found platform component {}.", p.name);
            platform_components.push(p.name.clone());
        }

        platform_components
    }

    /// Get memory of a platform component
    ///
    /// # Safety
    ///
    /// Treated unsafe as a user can change anything about the memory without any checks
    /// and might try using the memory after the device has been released.
    pub unsafe fn get_platform_component_memory(&self, name: &str) -> Result<&mut [u8]> {
        match self.platform.borrow() {
            MemoryType::Mmap(platform) => {
                for p in &self.status.platform {
                    if p.name == name {
                        trace!(
                        "Found platform component {} at {:X} (Size {}).",
                        p.name,
                        p.offset,
                        p.size
                    );

                        let ptr = platform.as_ptr().offset(p.offset as isize) as *mut u8;
                        let s = std::slice::from_raw_parts_mut(ptr, p.size as usize);
                        return Ok(s);
                    }
                }
                Err(Error::ComponentNotFound {
                        name: name.to_string(),
                })
            },
            _ => Err(Error::MemoryAccessType {})
        }
    }

    /// Returns a PE interface to the platform component
    /// Can be used like any other PE but is not integrated
    /// into the scheduling and job mechanisms
    pub fn get_platform_component_as_pe(&self, name: &str) -> Result<PE> {
        for p in &self.status.platform {
            if p.name == name {
                trace!(
                    "Found platform component {} at {:X} (Size {}).",
                    p.name,
                    p.offset,
                    p.size
                );

                let d = NonDebugGenerator {};
                let debug = d
                    .new(&self.platform, "Unused".to_string(), 0, 0)
                    .context(DebugSnafu)?;

                if !p.interrupts.is_empty() {
                    return PE::new(
                        // TODO: Should the ID of this PE really be 42? If it's necessarily a magic
                        // value, why not just 0?
                        42,
                        42,
                        p.offset,
                        self.platform.clone(),
                        &self.tlkm_device_file,
                        p.interrupts[0].mapping as usize,
                        debug,
                        false,  // TODO: Is this correct?
                    )
                    .context(PESnafu);
                } else {
                    return Err(Error::MissingInterrupt {
                        name: name.to_string(),
                    });
                }
            }
        }
        Err(Error::ComponentNotFound {
            name: name.to_string(),
        })
    }
}<|MERGE_RESOLUTION|>--- conflicted
+++ resolved
@@ -485,15 +485,11 @@
                             allocator: Mutex::new(Box::new(
                                 GenericAllocator::new(0, l.size, 1).context(AllocatorSnafu)?,
                             )),
-<<<<<<< HEAD
                             dma: if name == "sim" {
                                 Box::new(SimDMA::new(l.base, l.size, true).context(DMASnafu)?)
                             } else {
-                                Box::new(DirectDMA::new(l.base, l.size, arch_mmap.clone()))
+                                Box::new(DirectDMA::new(l.base, l.size, arch_mmap.clone(), name.clone()))
                             },
-=======
-                            dma: Box::new(DirectDMA::new(l.base, l.size, arch.clone(), name.clone())),
->>>>>>> 84d50989
                         }));
                     },
                     None => (),
