--- conflicted
+++ resolved
@@ -24,14 +24,9 @@
 use crate::dma_user_space::UserSpaceDMA;
 use crate::job::Job;
 use crate::pe::PEId;
-<<<<<<< HEAD
 use crate::scheduler::{Scheduler,DefaultScheduler};
 use crate::cascabel::CascabelScheduler;
-use crate::tlkm::tlkm_access;
-=======
-use crate::scheduler::Scheduler;
 use crate::tlkm::{tlkm_access, tlkm_ioctl_svm_launch, tlkm_svm_init_cmd};
->>>>>>> b3a9cb2f
 use crate::tlkm::tlkm_ioctl_create;
 use crate::tlkm::tlkm_ioctl_destroy;
 use crate::tlkm::tlkm_ioctl_device_cmd;
@@ -465,7 +460,6 @@
         }
 
         trace!("Initialize PE scheduler.");
-<<<<<<< HEAD
         // searching for cascabel platform component
         for x in &s.platform {
             trace!("{}", x.name);
@@ -493,25 +487,12 @@
                         &tlkm_dma_file,
                         &debug_impls,
                         is_pcie,
+                        svm_in_use,
                     )
                     .context(SchedulerError)?);
                 Arc::new(scheduler)
             }
         };
-=======
-        let scheduler = Arc::new(
-            Scheduler::new(
-                &s.pe,
-                &arch,
-                pe_local_memories,
-                &tlkm_dma_file,
-                &debug_impls,
-                is_pcie,
-                svm_in_use,
-            )
-                .context(SchedulerError)?,
-        );
->>>>>>> b3a9cb2f
 
         trace!("Device creation completed.");
         let mut device = Device {
