#!/usr/bin/python3
#
# Copyright (c) 2014-2020 Embedded Systems and Applications, TU Darmstadt.
#
# This file is part of TaPaSCo
# (see https://github.com/esa-tu-darmstadt/tapasco).
#
# This program is free software: you can redistribute it and/or modify
# it under the terms of the GNU Lesser General Public License as published by
# the Free Software Foundation, either version 3 of the License, or
# (at your option) any later version.
#
# This program is distributed in the hope that it will be useful,
# but WITHOUT ANY WARRANTY; without even the implied warranty of
# MERCHANTABILITY or FITNESS FOR A PARTICULAR PURPOSE.  See the
# GNU Lesser General Public License for more details.
#
# You should have received a copy of the GNU Lesser General Public License
# along with this program. If not, see <http://www.gnu.org/licenses/>.
#

import argparse
import os
import sys
import subprocess
from socket import gethostname
from pathlib import Path


def running_on_ec2():
    hyp_test = Path("/sys/hypervisor/uuid")
    if hyp_test.is_file():
        with hyp_test.open() as f:
            uuid = f.read()
            if uuid.startswith('ec2'):
                return True
    return False


parser = argparse.ArgumentParser()
parser.add_argument('bitstream', help='.bit file to load')
parser.add_argument(
    '--reload-driver',
    help='reload driver, if loaded (default: %(default)s)',
    action='store_true')
parser.add_argument(
    '--no-load-driver',
    help='do not load driver (default: %(default)s)',
    action='store_true')
parser.add_argument(
    '--verbose',
    help='verbose output (default: %(default)s)',
    action='store_true')
parser.add_argument(
    '--mode',
    help='select the operation to be performed (default: %(default)s)',
    default='normal',
    choices=[
        'normal',
        'program',
         'hotplug'])
args = parser.parse_args()

if 'TAPASCO_HOME_RUNTIME' not in os.environ:
    sys.exit('ERROR: Environment variable TAPASCO_HOME_RUNTIME not set. Please source tapasco-setup.sh first or use -E flag to preserve pervious users environment if using sudo.')

if 'TAPASCO_PLATFORM' not in os.environ:
    print('Environment variable TAPASCO_PLATFORM is not set, guessing Platform ...')
    if gethostname() in [
        'zed',
        'zedboard',
        'zc706',
        'zynq',
        'pynq',
        'zcu102',
            'ultra96v2']:
        os.environ['TAPASCO_PLATFORM'] = 'zynq'
    elif running_on_ec2():
        os.environ['TAPASCO_PLATFORM'] = 'f1'
    else:
        os.environ['TAPASCO_PLATFORM'] = 'pcie'

if os.environ['TAPASCO_PLATFORM'] != 'f1' and not os.path.exists(
        args.bitstream):
    sys.exit('ERROR: {} could not be opened'.format(args.bitstream))

if args.verbose:
    print('Bitstream: {}'.format(args.bitstream))
    print('Reload Driver: {}'.format(str(args.reload_driver)))
    print('Platform: {}'.format(os.environ['TAPASCO_PLATFORM']))

if 'TAPASCO_HOME_RUNTIME' not in os.environ:
    os.environ['TAPASCO_HOME_RUNTIME'] = "{}/../".format(os.getcwd())

reld = '-d' if args.reload_driver else ''
nold = '-n' if args.no_load_driver else ''
verb = '-v' if args.verbose else ''
program = '-p' if args.mode == 'normal' or args.mode == 'program' else ''
hotplug = '-h' if args.mode == 'normal' or args.mode == 'hotplug' else ''
<<<<<<< HEAD
cmd = '$TAPASCO_HOME_RUNTIME/scripts/$TAPASCO_PLATFORM/bit_reload.sh {0} {1} {2} {3} {4}'.format(verb, reld, hotplug, program, args.bitstream)
=======
cmd = '$TAPASCO_HOME_RUNTIME/platform/$TAPASCO_PLATFORM/{0}bit_reload.sh {1} {2} {3} {4} {5} {6}'.format(
    path, verb, reld, nold, hotplug, program, args.bitstream)
>>>>>>> 84ac98a1
subprocess.call([cmd], shell=True)<|MERGE_RESOLUTION|>--- conflicted
+++ resolved
@@ -97,10 +97,7 @@
 verb = '-v' if args.verbose else ''
 program = '-p' if args.mode == 'normal' or args.mode == 'program' else ''
 hotplug = '-h' if args.mode == 'normal' or args.mode == 'hotplug' else ''
-<<<<<<< HEAD
-cmd = '$TAPASCO_HOME_RUNTIME/scripts/$TAPASCO_PLATFORM/bit_reload.sh {0} {1} {2} {3} {4}'.format(verb, reld, hotplug, program, args.bitstream)
-=======
-cmd = '$TAPASCO_HOME_RUNTIME/platform/$TAPASCO_PLATFORM/{0}bit_reload.sh {1} {2} {3} {4} {5} {6}'.format(
-    path, verb, reld, nold, hotplug, program, args.bitstream)
->>>>>>> 84ac98a1
+
+cmd = '$TAPASCO_HOME_RUNTIME/scripts/$TAPASCO_PLATFORM/bit_reload.sh {0} {1} {2} {3} {4} {5}'.format(
+    verb, reld, nold, hotplug, program, args.bitstream)
 subprocess.call([cmd], shell=True)