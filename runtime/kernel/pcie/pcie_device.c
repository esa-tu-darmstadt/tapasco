#include <linux/pci.h>
#include <linux/version.h>
#include <linux/module.h>
#include <linux/slab.h>
#include <linux/gfp.h>
#include <linux/list.h>
#include "pcie.h"
#include "pcie_device.h"
#include "pcie_irq.h"
#include "tlkm_logging.h"
#include "tlkm_device.h"
#include "tlkm_bus.h"
#include "char_device_hsa.h"

#define TLKM_DEV_ID(pdev)                                                      \
	(((struct tlkm_pcie_device *)dev_get_drvdata(&(pdev)->dev))            \
		 ->parent->dev_id)

uint32_t get_xdma_reg_addr(uint32_t target, uint32_t channel, uint32_t offset)
{
	return ((target << 12) | (channel << 8) | offset);
}

static int aws_ec2_configure_xdma(struct tlkm_pcie_device *pdev)
{
	dev_id_t const did = pdev->parent->dev_id;
	struct pci_dev *dev = pdev->pdev;

	void __iomem *bar2;
	uint32_t val;

	DEVLOG(did, TLKM_LF_PCIE, "Mapping BAR2 and configuring XDMA core");
	bar2 = ioremap_nocache(pci_resource_start(dev, 2), pci_resource_len(dev, 2));

	if (!bar2) {
		DEVERR(did, "XDMA ioremap_nocache failed");
		return -ENODEV;
	}

	DEVLOG(did, TLKM_LF_PCIE, "XDMA addr: %p", bar2);
	DEVLOG(did, TLKM_LF_PCIE, "XDMA len: %x", (int)pci_resource_len(dev, 2));

	val = ioread32(bar2 + get_xdma_reg_addr(2, 0, 0));
	DEVLOG(did, TLKM_LF_PCIE, "XDMA IRQ block identifier: %x", val);

	// set user interrupt vectors
	iowrite32(0x03020100, bar2 + get_xdma_reg_addr(2, 0, 0x80));
	iowrite32(0x07060504, bar2 + get_xdma_reg_addr(2, 0, 0x84));
	iowrite32(0x0b0a0908, bar2 + get_xdma_reg_addr(2, 0, 0x88));
	iowrite32(0x0f0e0d0c, bar2 + get_xdma_reg_addr(2, 0, 0x8c));

	// set user interrupt enable mask
	iowrite32(0xffff, bar2 + get_xdma_reg_addr(2, 0, 0x04));
	wmb();

	val = ioread32(bar2 + get_xdma_reg_addr(2, 0, 0x04));
	DEVLOG(did, TLKM_LF_PCIE, "XDMA user IER: %x", val);

	DEVLOG(did, TLKM_LF_PCIE, "Finished configuring XDMA core, unmapping BAR2");
	iounmap(bar2);
	return 0;
}

/**
 * @brief Enables pcie-device and claims/remaps neccessary bar resources
 * @param pdev Pointer to pci-device, which should be allocated
 * @return Returns error code or zero if success
 * */
static int claim_device(struct tlkm_pcie_device *pdev)
{
	int err = 0;
	dev_id_t const did = pdev->parent->dev_id;
	struct pci_dev *dev = pdev->pdev;
	BUG_ON(!dev);

	/* wake up the pci device */
	err = pci_enable_device(dev);
	if (err) {
		DEVWRN(did, "failed to enable PCIe-device: %d", err);
		goto error_pci_en;
	}

	/* set busmaster bit in config register */
	pci_set_master(dev);

	/* setup BAR memory regions */
	err = pci_request_regions(dev, TLKM_PCI_NAME);
	if (err) {
		DEVWRN(did, "failed to setup bar regions for pci device %d",
		       err);
		goto error_pci_req;
	}

	dev_set_drvdata(&dev->dev, pdev);

<<<<<<< HEAD
	// set up XDMA user interrupts on AWS EC2 platform
	if (dev->vendor == AWS_EC2_VENDOR_ID && dev->device == AWS_EC2_DEVICE_ID) {
		err = aws_ec2_configure_xdma(pdev);
		if (err) {
			DEVERR(did, "failed to configure XDMA core");
			goto error_pci_req;
		}

		pdev->phy_addr_bar0 	= pci_resource_start(dev, 0);
		pdev->phy_len_bar0	= pci_resource_len(dev, 0);
		pdev->phy_flags_bar0	= pci_resource_flags(dev, 0);
	} else {
		/* read out pci bar 0 settings */
		pdev->phy_addr_bar0 	= pci_resource_start(dev, 0);
		pdev->phy_len_bar0	= pci_resource_len(dev, 0);
		pdev->phy_flags_bar0	= pci_resource_flags(dev, 0);
	}
=======
	/* read out pci bar 0 settings */
	pdev->phy_addr_bar0 = pci_resource_start(dev, 0);
	pdev->phy_len_bar0 = pci_resource_len(dev, 0);
	pdev->phy_flags_bar0 = pci_resource_flags(dev, 0);
>>>>>>> df2d9f9e

	DEVLOG(did, TLKM_LF_PCIE, "PCI bar 0: address= 0x%zx length: 0x%zx",
	       (size_t)pdev->phy_addr_bar0, (size_t)pdev->phy_len_bar0);

	pdev->parent->base_offset = pdev->phy_addr_bar0;
	DEVLOG(did, TLKM_LF_PCIE, "status core base: 0x%8p => 0x%8p",
	       (void *)pcie_cls.platform.status.base,
	       (void *)pcie_cls.platform.status.base +
		       pdev->parent->base_offset);

	return 0;

error_pci_req:
	pci_disable_device(pdev->pdev);
error_pci_en:
	return -ENODEV;
}

static void release_device(struct tlkm_pcie_device *pdev)
{
	struct pci_dev *dev = pdev->pdev;
	dev_set_drvdata(&dev->dev, NULL);
	pci_release_regions(pdev->pdev);
	pci_disable_device(pdev->pdev);
}

/**
 * @brief Configures pcie-device and bit_mask settings
 * @param pdev Pointer to pci-device, which should be allocated
 * @return Returns error code or zero if success
 * */
static int configure_device(struct pci_dev *pdev)
{
	dev_id_t id = TLKM_DEV_ID(pdev);
	DEVLOG(id, TLKM_LF_PCIE, "MPS: %d, Maximum Read Requests %d",
	       pcie_get_mps(pdev), pcie_get_readrq(pdev));

	if (!dma_set_mask(&pdev->dev, DMA_BIT_MASK(64))) {
		DEVLOG(id, TLKM_LF_PCIE,
		       "dma_set_mask: using 64 bit DMA addresses");
		dma_set_coherent_mask(&pdev->dev, DMA_BIT_MASK(64));
	} else if (!dma_set_mask(&pdev->dev, DMA_BIT_MASK(32))) {
		DEVLOG(id, TLKM_LF_PCIE,
		       "dma_set_mask: using 32 bit DMA addresses");
		dma_set_coherent_mask(&pdev->dev, DMA_BIT_MASK(32));
	} else {
		DEVERR(id, "no suitable DMA bitmask available");
		return -ENODEV;
	}
	return 0;
}

/**
 * @brief Initializes msi-capable structure and binds to irq_functions
 * @param pci_dev device, which should be allocated
 * @return Returns error code or zero if success
 * */
static int claim_msi(struct tlkm_pcie_device *pdev)
{
	int err = 0, i;
	struct pci_dev *dev = pdev->pdev;
	dev_id_t const did = pdev->parent->dev_id;

	for (i = 0; i < REQUIRED_INTERRUPTS; i++) {
		pdev->irq_mapping[i] = -1;
#if LINUX_VERSION_CODE < KERNEL_VERSION(4, 8, 0)
		pdev->msix_entries[i].entry = i;
#endif
	}

<<<<<<< HEAD
	if (dev->vendor == AWS_EC2_VENDOR_ID && dev->device == AWS_EC2_DEVICE_ID) {
#if LINUX_VERSION_CODE < KERNEL_VERSION(4,8,0)
		err = pci_enable_msix_range(dev,
		                            pdev->msix_entries,
		                            16,
		                            16);
#else
		/* set up MSI interrupt vector to max size */
		err = pci_alloc_irq_vectors(dev,
		                            16,
		                            16,
		                            PCI_IRQ_MSIX);
=======
#if LINUX_VERSION_CODE < KERNEL_VERSION(4, 8, 0)
	err = pci_enable_msix_range(dev, pdev->msix_entries,
				    REQUIRED_INTERRUPTS, REQUIRED_INTERRUPTS);
#else
	/* set up MSI interrupt vector to max size */
	err = pci_alloc_irq_vectors(dev, REQUIRED_INTERRUPTS,
				    REQUIRED_INTERRUPTS, PCI_IRQ_MSIX);
>>>>>>> df2d9f9e
#endif
	} else {
#if LINUX_VERSION_CODE < KERNEL_VERSION(4,8,0)
		err = pci_enable_msix_range(dev,
		                            pdev->msix_entries,
		                            REQUIRED_INTERRUPTS,
		                            REQUIRED_INTERRUPTS);
#else
		/* set up MSI interrupt vector to max size */
		err = pci_alloc_irq_vectors(dev,
		                            REQUIRED_INTERRUPTS,
		                            REQUIRED_INTERRUPTS,
		                            PCI_IRQ_MSIX);
#endif
	}

	if (err <= 0) {
		DEVERR(did, "cannot set MSI vector (%d)", err);
		return -ENOSPC;
	} else {
		DEVLOG(did, TLKM_LF_IRQ, "got %d MSI vectors", err);
	}

	if (dev->vendor == AWS_EC2_VENDOR_ID && dev->device == AWS_EC2_DEVICE_ID) {
		err = aws_ec2_pcie_irqs_init(pdev->parent);
	} else {
		err = pcie_irqs_init(pdev->parent);
	}

	if (err) {
		DEVERR(did, "failed to register interrupts: %d", err);
		return -ENOSPC;
	}
	return 0;
}

static void release_msi(struct tlkm_pcie_device *pdev)
{
<<<<<<< HEAD
	if (pdev->pdev->vendor == AWS_EC2_VENDOR_ID && pdev->pdev->device == AWS_EC2_DEVICE_ID) {
		aws_ec2_pcie_irqs_exit(pdev->parent);
	} else {
		pcie_irqs_exit(pdev->parent);
	}
#if LINUX_VERSION_CODE < KERNEL_VERSION(4,8,0)
=======
	pcie_irqs_exit(pdev->parent);
#if LINUX_VERSION_CODE < KERNEL_VERSION(4, 8, 0)
>>>>>>> df2d9f9e
	pci_disable_msix(pdev->pdev);
#else
	pci_free_irq_vectors(pdev->pdev);
#endif
}

static void report_link_status(struct tlkm_pcie_device *pdev)
{
	struct pci_dev *dev = pdev->pdev;
	u16 ctrl_reg = 0;
	int gts = 0;

	pcie_capability_read_word(dev, PCI_EXP_LNKSTA, &ctrl_reg);

	pdev->link_width =
		(ctrl_reg & PCI_EXP_LNKSTA_NLW) >> PCI_EXP_LNKSTA_NLW_SHIFT;
	pdev->link_speed = ctrl_reg & PCI_EXP_LNKSTA_CLS;

	switch (pdev->link_speed) {
	case PCI_EXP_LNKSTA_CLS_8_0GB:
		gts = 80;
		break;
	case PCI_EXP_LNKSTA_CLS_5_0GB:
		gts = 50;
		break;
	case PCI_EXP_LNKSTA_CLS_2_5GB:
		gts = 25;
		break;
	default:
		gts = 0;
		break;
	}

	DEVLOG(pdev->parent->dev_id, TLKM_LF_PCIE, "PCIe link width: x%d",
	       pdev->link_width);
	DEVLOG(pdev->parent->dev_id, TLKM_LF_PCIE,
	       "PCIe link speed: %d.%d GT/s", gts / 10, gts % 10);

	tlkm_perfc_link_speed_set(pdev->parent->dev_id, pdev->link_speed);
	tlkm_perfc_link_width_set(pdev->parent->dev_id, pdev->link_width);
}

int tlkm_pcie_probe(struct pci_dev *pdev, const struct pci_device_id *id)
{
	struct tlkm_device *dev;
	LOG(TLKM_LF_PCIE, "found TaPaSCo PCIe device, registering ...");
	dev = tlkm_bus_new_device((struct tlkm_class *)&pcie_cls,
<<<<<<< HEAD
	                          id->vendor,
	                          id->device,
	                          pdev);
	if (! dev) {
=======
				  XILINX_VENDOR_ID, XILINX_DEVICE_ID, pdev);
	if (!dev) {
>>>>>>> df2d9f9e
		ERR("could not add device to bus");
		return -ENOMEM;
	}
	return 0;
}

void tlkm_pcie_remove(struct pci_dev *pdev)
{
	struct tlkm_pcie_device *dev =
		(struct tlkm_pcie_device *)dev_get_drvdata(&pdev->dev);
	LOG(TLKM_LF_PCIE, "removing TaPaSCo PCIe device ...");
	if (dev) {
		tlkm_bus_delete_device(dev->parent);
	}
}

int pcie_device_create(struct tlkm_device *dev, void *data)
{
	int ret = 0;
	struct pci_dev *pci_dev = (struct pci_dev *)data;
	struct tlkm_pcie_device *pdev;
	BUG_ON(!dev);
	BUG_ON(!pci_dev);

	pdev = (struct tlkm_pcie_device *)kzalloc(sizeof(*pdev), GFP_KERNEL);
	if (!pdev) {
		DEVERR(dev->dev_id, "could not allocate private data struct");
		ret = -ENOMEM;
		goto err_pd;
	}

	pdev->parent = dev;
	pdev->pdev = pci_dev;
	dev->private_data = pdev;

	DEVLOG(dev->dev_id, TLKM_LF_PCIE, "claiming PCIe device ...");
	if ((ret = claim_device(pdev))) {
		DEVERR(dev->dev_id, "failed to claim PCIe device: %d", ret);
		goto err_no_device;
	}
	DEVLOG(dev->dev_id, TLKM_LF_PCIE, "configuring PCIe device ...");
	if ((ret = configure_device(pdev->pdev))) {
		DEVERR(dev->dev_id, "failed to configure device: %d", ret);
		goto err_configure;
	}
	report_link_status(pdev);
	return 0;

err_configure:
	release_device(pdev);
err_no_device:
	kfree(pdev);
	dev->private_data = NULL;
err_pd:
	return ret;
}

void pcie_device_destroy(struct tlkm_device *dev)
{
	if (dev) {
		struct tlkm_pcie_device *pdev =
			(struct tlkm_pcie_device *)dev->private_data;
		BUG_ON(!pdev);
		release_msi(pdev);
		release_device(pdev);
		kfree(pdev);
		dev->private_data = NULL;
	} else {
		WRN("called with NULL device!");
	}
}

int pcie_device_init_subsystems(struct tlkm_device *dev, void *data)
{
	int ret = 0;
	struct tlkm_pcie_device *pdev =
		(struct tlkm_pcie_device *)dev->private_data;
	DEVLOG(dev->dev_id, TLKM_LF_PCIE, "claiming MSI-X interrupts ...");
	if ((ret = claim_msi(pdev))) {
		DEVERR(dev->dev_id, "failed to claim MSI-X interrupts: %d",
		       ret);
		goto pcie_subsystem_err;
	}
	DEVLOG(dev->dev_id, TLKM_LF_DEVICE, "initializing HSA subsystems");
	if ((ret = char_hsa_register(dev))) {
		DEVERR(dev->dev_id, "failed to initialize HSA subsystem: %d",
		       ret);
		goto pcie_subsystem_err;
	}

	DEVLOG(dev->dev_id, TLKM_LF_DEVICE,
	       "successfully initialized subsystems");

	return 0;
pcie_subsystem_err:
	return ret;
}

void pcie_device_exit_subsystems(struct tlkm_device *dev)
{
	struct tlkm_pcie_device *pdev =
		(struct tlkm_pcie_device *)dev->private_data;
	char_hsa_unregister();
	release_msi(pdev);
	DEVLOG(dev->dev_id, TLKM_LF_DEVICE, "exited subsystems");
}

int pcie_device_dma_allocate_buffer(dev_id_t dev_id, struct tlkm_device *dev,
				    void **buffer, void **dev_handle,
				    dma_direction_t direction, size_t size)
{
	struct tlkm_pcie_device *pdev =
		(struct tlkm_pcie_device *)dev->private_data;
	// We should really allocate memory and not misuse the void* as dma_addr_t
	// Should be the same size on most systems, however
	dma_addr_t *handle = (dma_addr_t *)dev_handle;
	int err = 0;
	*buffer = kmalloc(size, 0);
	DEVLOG(dev_id, TLKM_LF_DEVICE,
	       "Allocated %zd bytes at kernel address %p trying to map into DMA space...",
	       size, *buffer);
	if (*buffer) {
		memset(*buffer, 0, size);
		*handle =
			dma_map_single(&pdev->pdev->dev, *buffer, size,
				       direction == FROM_DEV ? DMA_FROM_DEVICE :
							       DMA_TO_DEVICE);
		if (dma_mapping_error(&pdev->pdev->dev, *handle)) {
			DEVERR(dev_id, "DMA Mapping error");
			err = -EFAULT;
		}
	} else {
		DEVERR(dev_id, "Couldn't retrieve enough memory");
		err = -EFAULT;
	}

	DEVLOG(dev_id, TLKM_LF_DEVICE, "Mapped buffer to device address %p",
	       (void *)*handle);

	return err;
}

void pcie_device_dma_free_buffer(dev_id_t dev_id, struct tlkm_device *dev,
				 void **buffer, void **dev_handle,
				 dma_direction_t direction, size_t size)
{
	struct tlkm_pcie_device *pdev =
		(struct tlkm_pcie_device *)dev->private_data;
	dma_addr_t *handle = (dma_addr_t *)dev_handle;
	DEVLOG(dev_id, TLKM_LF_DEVICE, "Mapped buffer to device address %p",
	       (void *)*handle);
	if (*handle) {
		dma_unmap_single(&pdev->pdev->dev, *handle, size,
				 direction == FROM_DEV ? DMA_FROM_DEVICE :
							 DMA_TO_DEVICE);
		*handle = 0;
	}
	if (*buffer) {
		kfree(*buffer);
		*buffer = 0;
	}
}

inline int pcie_device_dma_sync_buffer_cpu(dev_id_t dev_id,
					   struct tlkm_device *dev,
					   void **buffer, void **dev_handle,
					   dma_direction_t direction,
					   size_t size)
{
	struct tlkm_pcie_device *pdev =
		(struct tlkm_pcie_device *)dev->private_data;
	dma_addr_t *handle = (dma_addr_t *)dev_handle;
	DEVLOG(dev_id, TLKM_LF_DEVICE, "Mapping buffer %p for cpu",
	       *dev_handle);
	dma_sync_single_for_cpu(&pdev->pdev->dev, *handle, size,
				direction == FROM_DEV ? DMA_FROM_DEVICE :
							DMA_TO_DEVICE);
	return 0;
}

inline int pcie_device_dma_sync_buffer_dev(dev_id_t dev_id,
					   struct tlkm_device *dev,
					   void **buffer, void **dev_handle,
					   dma_direction_t direction,
					   size_t size)
{
	struct tlkm_pcie_device *pdev =
		(struct tlkm_pcie_device *)dev->private_data;
	dma_addr_t *handle = (dma_addr_t *)dev_handle;
	DEVLOG(dev_id, TLKM_LF_DEVICE, "Mapping buffer %p for device",
	       *dev_handle);
	dma_sync_single_for_device(&pdev->pdev->dev, *handle, size,
				   direction == FROM_DEV ? DMA_FROM_DEVICE :
							   DMA_TO_DEVICE);
	return 0;
}<|MERGE_RESOLUTION|>--- conflicted
+++ resolved
@@ -43,13 +43,13 @@
 	val = ioread32(bar2 + get_xdma_reg_addr(2, 0, 0));
 	DEVLOG(did, TLKM_LF_PCIE, "XDMA IRQ block identifier: %x", val);
 
-	// set user interrupt vectors
+	/* set user interrupt vectors */
 	iowrite32(0x03020100, bar2 + get_xdma_reg_addr(2, 0, 0x80));
 	iowrite32(0x07060504, bar2 + get_xdma_reg_addr(2, 0, 0x84));
 	iowrite32(0x0b0a0908, bar2 + get_xdma_reg_addr(2, 0, 0x88));
 	iowrite32(0x0f0e0d0c, bar2 + get_xdma_reg_addr(2, 0, 0x8c));
 
-	// set user interrupt enable mask
+	/* set user interrupt enable mask */
 	iowrite32(0xffff, bar2 + get_xdma_reg_addr(2, 0, 0x04));
 	wmb();
 
@@ -93,30 +93,18 @@
 
 	dev_set_drvdata(&dev->dev, pdev);
 
-<<<<<<< HEAD
-	// set up XDMA user interrupts on AWS EC2 platform
+	/* set up XDMA user interrupts on AWS EC2 platform */
 	if (dev->vendor == AWS_EC2_VENDOR_ID && dev->device == AWS_EC2_DEVICE_ID) {
 		err = aws_ec2_configure_xdma(pdev);
 		if (err) {
 			DEVERR(did, "failed to configure XDMA core");
 			goto error_pci_req;
 		}
-
-		pdev->phy_addr_bar0 	= pci_resource_start(dev, 0);
-		pdev->phy_len_bar0	= pci_resource_len(dev, 0);
-		pdev->phy_flags_bar0	= pci_resource_flags(dev, 0);
-	} else {
-		/* read out pci bar 0 settings */
-		pdev->phy_addr_bar0 	= pci_resource_start(dev, 0);
-		pdev->phy_len_bar0	= pci_resource_len(dev, 0);
-		pdev->phy_flags_bar0	= pci_resource_flags(dev, 0);
-	}
-=======
+	}
 	/* read out pci bar 0 settings */
 	pdev->phy_addr_bar0 = pci_resource_start(dev, 0);
 	pdev->phy_len_bar0 = pci_resource_len(dev, 0);
 	pdev->phy_flags_bar0 = pci_resource_flags(dev, 0);
->>>>>>> df2d9f9e
 
 	DEVLOG(did, TLKM_LF_PCIE, "PCI bar 0: address= 0x%zx length: 0x%zx",
 	       (size_t)pdev->phy_addr_bar0, (size_t)pdev->phy_len_bar0);
@@ -187,9 +175,8 @@
 #endif
 	}
 
-<<<<<<< HEAD
 	if (dev->vendor == AWS_EC2_VENDOR_ID && dev->device == AWS_EC2_DEVICE_ID) {
-#if LINUX_VERSION_CODE < KERNEL_VERSION(4,8,0)
+#if LINUX_VERSION_CODE < KERNEL_VERSION(4, 8, 0)
 		err = pci_enable_msix_range(dev,
 		                            pdev->msix_entries,
 		                            16,
@@ -200,7 +187,8 @@
 		                            16,
 		                            16,
 		                            PCI_IRQ_MSIX);
-=======
+#endif
+	} else {
 #if LINUX_VERSION_CODE < KERNEL_VERSION(4, 8, 0)
 	err = pci_enable_msix_range(dev, pdev->msix_entries,
 				    REQUIRED_INTERRUPTS, REQUIRED_INTERRUPTS);
@@ -208,20 +196,6 @@
 	/* set up MSI interrupt vector to max size */
 	err = pci_alloc_irq_vectors(dev, REQUIRED_INTERRUPTS,
 				    REQUIRED_INTERRUPTS, PCI_IRQ_MSIX);
->>>>>>> df2d9f9e
-#endif
-	} else {
-#if LINUX_VERSION_CODE < KERNEL_VERSION(4,8,0)
-		err = pci_enable_msix_range(dev,
-		                            pdev->msix_entries,
-		                            REQUIRED_INTERRUPTS,
-		                            REQUIRED_INTERRUPTS);
-#else
-		/* set up MSI interrupt vector to max size */
-		err = pci_alloc_irq_vectors(dev,
-		                            REQUIRED_INTERRUPTS,
-		                            REQUIRED_INTERRUPTS,
-		                            PCI_IRQ_MSIX);
 #endif
 	}
 
@@ -247,17 +221,12 @@
 
 static void release_msi(struct tlkm_pcie_device *pdev)
 {
-<<<<<<< HEAD
 	if (pdev->pdev->vendor == AWS_EC2_VENDOR_ID && pdev->pdev->device == AWS_EC2_DEVICE_ID) {
 		aws_ec2_pcie_irqs_exit(pdev->parent);
 	} else {
 		pcie_irqs_exit(pdev->parent);
 	}
-#if LINUX_VERSION_CODE < KERNEL_VERSION(4,8,0)
-=======
-	pcie_irqs_exit(pdev->parent);
 #if LINUX_VERSION_CODE < KERNEL_VERSION(4, 8, 0)
->>>>>>> df2d9f9e
 	pci_disable_msix(pdev->pdev);
 #else
 	pci_free_irq_vectors(pdev->pdev);
@@ -305,15 +274,10 @@
 	struct tlkm_device *dev;
 	LOG(TLKM_LF_PCIE, "found TaPaSCo PCIe device, registering ...");
 	dev = tlkm_bus_new_device((struct tlkm_class *)&pcie_cls,
-<<<<<<< HEAD
 	                          id->vendor,
 	                          id->device,
 	                          pdev);
-	if (! dev) {
-=======
-				  XILINX_VENDOR_ID, XILINX_DEVICE_ID, pdev);
 	if (!dev) {
->>>>>>> df2d9f9e
 		ERR("could not add device to bus");
 		return -ENOMEM;
 	}
