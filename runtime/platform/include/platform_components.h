--- conflicted
+++ resolved
@@ -36,15 +36,12 @@
   PLATFORM_COMPONENT_DMA2,
   /** DMA engine #3. **/
   PLATFORM_COMPONENT_DMA3,
-<<<<<<< HEAD
   /** AXI GPIO controller for memory status (on EC2) **/
-  PLATFORM_COMPONENT_MEM_GPIO
+  PLATFORM_COMPONENT_MEM_GPIO,
   /** Dummy component indicating the AWS EC2 platform **/
-  PLATFORM_COMPONENT_AWS_EC2
-=======
+  PLATFORM_COMPONENT_AWS_EC2,
   /** ECC Configuration + Status. **/
   PLATFORM_COMPONENT_ECC,
->>>>>>> 03fcce75
 } platform_component_t;
 
 #endif /* PLATFORM_COMPONENTS_H__ */