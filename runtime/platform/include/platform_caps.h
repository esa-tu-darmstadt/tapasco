//
// Copyright (C) 2018 Jens Korinth, TU Darmstadt
//
// This file is part of Tapasco (PLATFORM).
//
// Tapasco is free software: you can redistribute it and/or modify
// it under the terms of the GNU Lesser General Public License as published by
// the Free Software Foundation, either version 3 of the License, or
// (at your option) any later version.
//
// Tapasco is distributed in the hope that it will be useful,
// but WITHOUT ANY WARRANTY; without even the implied warranty of
// MERCHANTABILITY or FITNESS FOR A PARTICULAR PURPOSE.  See the
// GNU Lesser General Public License for more details.
//
// You should have received a copy of the GNU Lesser General Public License
// along with Tapasco.  If not, see <http://www.gnu.org/licenses/>.
//
/**
 *  @file	platform_status.h
 *  @author	J. Korinth, TU Darmstadt (jk@esa.cs.tu-darmstadt.de)
 **/
#ifndef PLATFORM_CAPS_H__
#define PLATFORM_CAPS_H__

/**
 * NOTE: the enum definitions are parsed by a rather primitive regex in Tcl; so
 * make sure not to use any references or complex expressions, the tcl expr
 * command must be able to interpret the RHS. Especially, take care to keep the
 * trailing ',', even on the last item.
 **/
typedef enum {
<<<<<<< HEAD
	PLATFORM_CAP0_ATSPRI 			   	= (1 << 0),
	PLATFORM_CAP0_ATSCHECK 				= (1 << 1),
	PLATFORM_CAP0_PE_LOCAL_MEM 			= (1 << 2),
	PLATFORM_CAP0_DYNAMIC_ADDRESS_MAP		= (1 << 3),
	PLATFORM_CAP0_AWS_EC2_PLATFORM			= (1 << 6),
=======
  PLATFORM_CAP0_ATSPRI = (1 << 0),
  PLATFORM_CAP0_ATSCHECK = (1 << 1),
  PLATFORM_CAP0_PE_LOCAL_MEM = (1 << 2),
  PLATFORM_CAP0_DYNAMIC_ADDRESS_MAP = (1 << 3),
>>>>>>> df2d9f9e
} platform_capabilities_0_t;

#define PLATFORM_VERSION_MAJOR(v) ((v) >> 16)
#define PLATFORM_VERSION_MINOR(v) ((v)&0xFFFF)

#endif /* PLATFORM_CAPS_H__ */<|MERGE_RESOLUTION|>--- conflicted
+++ resolved
@@ -30,18 +30,11 @@
  * trailing ',', even on the last item.
  **/
 typedef enum {
-<<<<<<< HEAD
-	PLATFORM_CAP0_ATSPRI 			   	= (1 << 0),
-	PLATFORM_CAP0_ATSCHECK 				= (1 << 1),
-	PLATFORM_CAP0_PE_LOCAL_MEM 			= (1 << 2),
-	PLATFORM_CAP0_DYNAMIC_ADDRESS_MAP		= (1 << 3),
-	PLATFORM_CAP0_AWS_EC2_PLATFORM			= (1 << 6),
-=======
   PLATFORM_CAP0_ATSPRI = (1 << 0),
   PLATFORM_CAP0_ATSCHECK = (1 << 1),
   PLATFORM_CAP0_PE_LOCAL_MEM = (1 << 2),
   PLATFORM_CAP0_DYNAMIC_ADDRESS_MAP = (1 << 3),
->>>>>>> df2d9f9e
+  PLATFORM_CAP0_AWS_EC2_PLATFORM = (1 << 6),
 } platform_capabilities_0_t;
 
 #define PLATFORM_VERSION_MAJOR(v) ((v) >> 16)
